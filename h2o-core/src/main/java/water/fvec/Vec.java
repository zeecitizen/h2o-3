package water.fvec;

import water.*;
import water.nbhm.NonBlockingHashMap;
import water.parser.BufferedString;
import water.util.*;

import java.util.Arrays;
import java.util.Random;
import java.util.UUID;

/** A distributed vector/array/column of uniform data.
 *
 *  <p>A distributed vector has a count of elements, an element-to-chunk
 *  mapping, a Java-like type (mostly determines rounding on store and
 *  display), and functions to directly load elements without further
 *  indirections.  The data is compressed, or backed by disk or both.
 *
 *  <p>A Vec is a collection of {@link Chunk}s, each of which holds between 1,000
 *  and 1,000,000 elements.  Operations on a Chunk are intended to be
 *  single-threaded; operations on a Vec are intended to be parallel and
 *  distributed on Chunk granularities, with each Chunk being manipulated by a
 *  separate CPU.  The standard Map/Reduce ({@link MRTask}) paradigm handles
 *  parallel and distributed Chunk access well.
 *
 *  <p>Individual elements can be directly accessed like a (very large and
 *  distributed) array - however this is not the fastest way to access the
 *  data.  Direct access from Chunks is faster, avoiding several layers of
 *  indirection.  In particular accessing a random row from the Vec will force
 *  the containing Chunk data to be cached locally (and network traffic to
 *  bring it local); accessing all rows from a single machine will force all
 *  the Big Data to be pulled local typically resulting in swapping and very
 *  poor performance.  The main API is provided for ease of small-data
 *  manipulations and is fairly slow for writing; when touching ALL the data
 *  you are much better off using e.g. {@link MRTask}.
 *
 *   <p>The main API is {@link #at}, {@link #set}, and {@link #isNA}:<br>
 *   <table class='table table-striped table-bordered' border="1" summary="">
 *   <tr><th>     Returns       </th><th>    Call      </th><th>  Missing?  </th><th>Notes</th>
 *   <tr><td>  {@code double}   </td><td>{@link #at}   </td><td>{@code NaN} </td><td></td>
 *   <tr><td>  {@code long}     </td><td>{@link #at8}  </td><td>   throws   </td><td></td>
 *   <tr><td>  {@code long}     </td><td>{@link #at16l}</td><td>   throws   </td><td>Low  half of 128-bit UUID</td>
 *   <tr><td>  {@code long}     </td><td>{@link #at16h}</td><td>   throws   </td><td>High half of 128-bit UUID</td>
 *   <tr><td>{@link BufferedString}</td><td>{@link #atStr}</td><td>{@code null}</td><td>Updates BufferedString in-place and returns it for flow-coding</td>
 *   <tr><td>  {@code boolean}  </td><td>{@link #isNA} </td><td>{@code true}</td><td></td>
 *   <tr><td>        </td><td>{@link #set(long,double)}</td><td>{@code NaN} </td><td></td>
 *   <tr><td>        </td><td>{@link #set(long,float)} </td><td>{@code NaN} </td><td>Limited precision takes less memory</td>
 *   <tr><td>        </td><td>{@link #set(long,long)}  </td><td>Cannot set  </td><td></td>
 *   <tr><td>        </td><td>{@link #set(long,String)}</td><td>{@code null}</td><td>Convenience wrapper for String</td>
 *   <tr><td>        </td><td>{@link #setNA(long)}     </td><td>            </td><td></td>
 *   </table>
 *
 *  <p>Example manipulating some individual elements:<pre>
 *    double r1 = vec.at(0x123456789L);  // Access element 0x1234567889 as a double
 *    double r2 = vec.at(-1);            // Throws AIOOBE
 *    long   r3 = vec.at8_abs(1);        // Element #1, as a long
 *    vec.set(2,r1+r3);                  // Set element #2, as a double
 *  </pre>
 *
 *  <p>Vecs have a loosely enforced <em>type</em>: one of numeric, {@link UUID}
 *  or {@link String}.  Numeric types are further broken down into integral
 *  ({@code long}) and real ({@code double}) types.  The {@code categorical} type is
 *  an integral type, with a String mapping side-array.  Most of the math
 *  algorithms will treat categoricals as small dense integers, and most categorical
 *  printouts will use the String mapping.  Time is another special integral
 *  type: it is represented as milliseconds since the unix epoch, and is mostly
 *  treated as an integral type when doing math but it has special time-based
 *  printout formatting.  All types support the notion of a missing element; for
 *  real types this is always NaN.  It is an error to attempt to fetch a
 *  missing integral type, and {@link #isNA} must be called first.  Integral
 *  types are losslessly compressed.  Real types may lose 1 or 2 ULPS due to
 *  compression.
 *
 *  <p>Reading elements as doubles, or checking for an element missing is
 *  always safe.  Reading a missing integral type throws an exception, since
 *  there is no NaN equivalent in the integer domain.  <em>Writing</em> to
 *  elements may throw if the backing data is read-only (file backed), and
 *  otherwise is fully supported.
 *
 *  <p>Note this dangerous scenario: loading a missing value as a double, and
 *  setting it as a long: <pre>
 *   set(row,(long)at(row)); // Danger!
 *</pre>
 *  The cast from a Double.NaN to a long produces a zero!  This code will
 *  silently replace a missing value with a zero.
 *
 *  <p>Vecs have a lazily computed {@link RollupStats} object and Key.  The
 *  RollupStats give fast access to the common metrics: {@link #min}, {@link
 *  #max}, {@link #mean}, {@link #sigma}, the count of missing elements ({@link
 *  #naCnt}) and non-zeros ({@link #nzCnt}), amongst other stats.  They are
 *  cleared if the Vec is modified and lazily recomputed after the modified Vec
 *  is closed.  Clearing the RollupStats cache is fairly expensive for
 *  individual {@link #set} calls but is easy to amortize over a large count of
 *  writes; i.e., batch writing is efficient.  This is normally handled by the
 *  MRTask framework; the {@link Vec.Writer} framework allows
 *  <em>single-threaded</em> efficient batch writing for smaller Vecs.
 *
 *  <p>Example usage of common stats:<pre>
 *    double mean = vec.mean();  // Vec's mean; first touch computes and caches rollups
 *    double min  = vec.min();   // Smallest element; already computed
 *    double max  = vec.max();   // Largest element; already computed
 *    double sigma= vec.sigma(); // Standard deviation; already computed
 *  </pre>
 *
 *  <p>Example: Impute (replace) missing values with the mean.  Note that the
 *  use of {@code vec.mean()} in the constructor uses (and computes) the
 *  general RollupStats before the MRTask starts.  Setting a value in the Chunk
 *  clears the RollupStats (since setting any value but the mean will change
 *  the mean); they will be recomputed at the next use after the MRTask.
 *  <pre>
 *    new MRTask{} { final double _mean = vec.mean();
 *      public void map( Chunk chk ) {
 *        for( int row=0; row &lt; chk._len; row++ )
 *          if( chk.isNA(row) ) chk.set(row,_mean);
 *      }
 *    }.doAll(vec);
 *  </pre>
 *
 *  <p>Vecs have a {@link Vec.VectorGroup}.  Vecs in the same VectorGroup have the
 *  same Chunk and row alignment - that is, Chunks with the same index are
 *  homed to the same Node and have the same count of rows-per-Chunk.  {@link
 *  Frame}s are only composed of Vecs of the same VectorGroup (or very small
 *  Vecs) guaranteeing that all elements of each row are homed to the same Node
 *  and set of Chunks - such that a simple {@code for} loop over a set of
 *  Chunks all operates locally.  See the example in the {@link Chunk} class.
 *
 *  <p>It is common and cheap to make new Vecs in the same VectorGroup as an
 *  existing Vec and initialized to e.g. zero.  Such Vecs are often used as
 *  temps, and usually immediately set to interest values in a later MRTask
 *  pass.
 * 
 *  <p>Example creation of temp Vecs:<pre>
 *    Vec tmp0 = vec.makeZero();         // New Vec with same VectorGroup and layout as vec, filled with zero
 *    Vec tmp1 = vec.makeCon(mean);      // Filled with 'mean'
 *    assert tmp1.at(0x123456789)==mean; // All elements filled with 'mean'
 *    for( int i=0; i&lt;100; i++ )         // A little math on the first 100 elements
 *      tmp0.set(i,tmp1.at(i)+17);       // ...set into the tmp0 vec
 *  </pre>
 *
 *  <p>Vec {@link Key}s have a special layout (enforced by the various Vec
 *  constructors) so there is a direct Key mapping from a Vec to a numbered
 *  Chunk and vice-versa.  This mapping is crucially used in all sorts of
 *  places, basically representing a global naming scheme across a Vec and the
 *  Chunks that make it up.  The basic layout created by {@link #newKey}:
 * <pre>
 *              byte:    0      1   2 3 4 5  6 7 8 9  10+
 *  Vec   Key layout: Key.VEC  -1   vec#grp    -1     normal Key bytes; often e.g. a function of original file name
 *  Chunk Key layout: Key.CHK  -1   vec#grp  chunk#   normal Key bytes; often e.g. a function of original file name
 *  RollupStats Key : Key.CHK  -1   vec#grp    -2     normal Key bytes; often e.g. a function of original file name
 *  Group Key layout: Key.GRP  -1     -1       -1     normal Key bytes; often e.g. a function of original file name
 *  ESPC  Key layout: Key.GRP  -1     -1       -2     normal Key bytes; often e.g. a function of original file name
 * </pre>
 *
 * @author Cliff Click
 */
public class Vec extends Keyed<Vec> {
  // Vec internal type: one of T_BAD, T_UUID, T_STR, T_NUM, T_CAT, T_TIME
  byte _type;                   // Vec Type

  /** Element-start per chunk, i.e. the row layout.  Defined in the
   *  VectorGroup.  This field is dead/ignored in subclasses that are
   *  guaranteed to have fixed-sized chunks such as file-backed Vecs. */
  public int _rowLayout;
  // Carefully set in the constructor and read_impl to be pointer-equals to a
  // common copy one-per-node.  These arrays can get both *very* common
  // (one-per-Vec at least, sometimes one-per-Chunk), and very large (one per
  // Chunk, could run into the millions).
  private transient long _espc[];

  // String domain, only for Categorical columns
  private String[] _domain;

  // Rollup stats key.  Every ask of a rollup stats (e.g. min/mean/max or
  // bytesize) bounces through the DKV to fetch the latest copy of the Rollups
  // - lest a Vec.set changes the rollups and we return a stale copy.
  transient private Key _rollupStatsKey;

  /** Returns the categorical toString mapping array, or null if not an categorical column.
   *  Not a defensive clone (to expensive to clone; coding error to change the
   *  contents).
   *  @return the categorical / factor / categorical mapping array, or null if not a categorical column */
  public final String[] domain() { return _domain; }
  /** Returns the {@code i}th factor for this categorical column.
   *  @return The {@code i}th factor */
  public final String factor( long i ) { return _domain[(int)i]; }
  /** Set the categorical/factor names.  No range-checking on the actual
   *  underlying numeric domain; user is responsible for maintaining a mapping
   *  which is coherent with the Vec contents. */
  public final void setDomain(String[] domain) { _domain = domain; if( domain != null ) _type = T_CAT; }
  /** Returns cardinality for categorical domain or -1 for other types. */
  public final int cardinality() { return isCategorical() ? _domain.length : -1; }

  // Vec internal type
  public static final byte T_BAD  =  0; // No none-NA rows (triple negative! all NAs or zero rows)
  public static final byte T_UUID =  1; // UUID
  public static final byte T_STR  =  2; // String
  public static final byte T_NUM  =  3; // Numeric, but not categorical or time
  public static final byte T_CAT  =  4; // Integer, with a categorical/factor String mapping
  public static final byte T_TIME =  5; // Long msec since the Unix Epoch - with a variety of display/parse options
  public static final String[] TYPE_STR=new String[] { "BAD", "UUID", "String", "Numeric", "Enum", "Time", "Time", "Time"};

  public static final boolean DO_HISTOGRAMS = true;

  /** True if this is an categorical column.  All categorical columns are also
   *  {@link #isInt}, but not vice-versa.
   *  @return true if this is an categorical column.  */
  public final boolean isCategorical() {
    assert (_type==T_CAT && _domain!=null) || (_type!=T_CAT && _domain==null);
    return _type==T_CAT;
  }

  public final double sparseRatio() {
    return rollupStats()._nzCnt/(double)length();
  }
  /** True if this is a UUID column.  
   *  @return true if this is a UUID column.  */
  public final boolean isUUID   (){ return _type==T_UUID; }
  /** True if this is a String column.  
   *  @return true if this is a String column.  */
  public final boolean isString (){ return _type==T_STR; }
  /** True if this is a numeric column, excluding categorical and time types.
   *  @return true if this is a numeric column, excluding categorical and time types  */
  public final boolean isNumeric(){ return _type==T_NUM; }
  /** True if this is a time column.  All time columns are also {@link #isInt}, but
   *  not vice-versa.
   *  @return true if this is a time column.  */
  public final boolean isTime   (){ return _type==T_TIME; }

  /** Build a numeric-type Vec; the caller understands Chunk layout (via the
   *  {@code espc} array).
   */
  public Vec( Key<Vec> key, int rowLayout) { this(key, rowLayout, null, T_NUM); }

  /** Build a numeric-type or categorical-type Vec; the caller understands Chunk
   *  layout (via the {@code espc} array); categorical Vecs need to pass the
   *  domain.
   */
  Vec( Key<Vec> key, int rowLayout, String[] domain) { this(key,rowLayout,domain, (domain==null?T_NUM:T_CAT)); }

  /** Main default constructor; the caller understands Chunk layout (via the
   *  {@code espc} array), plus categorical/factor the {@code domain} (or null for
   *  non-categoricals), and the Vec type. */
  public Vec( Key<Vec> key, int rowLayout, String[] domain, byte type ) {
    super(key);
    assert key._kb[0]==Key.VEC;
    assert domain==null || type==T_CAT;
    assert T_BAD <= type && type <= T_TIME; // Note that T_BAD is allowed for all-NA Vecs
    setMeta(type,domain);
    _rowLayout = rowLayout;
    _type = type;
    _domain = domain;
    _espc = ESPC.espc(this);
  }

  public long[] espc() { if( _espc==null ) _espc = ESPC.espc(this); return _espc; }

  /** Number of elements in the vector; returned as a {@code long} instead of
   *  an {@code int} because Vecs support more than 2^32 elements. Overridden
   *  by subclasses that compute length in an alternative way, such as
   *  file-backed Vecs.
   *  @return Number of elements in the vector */
  public long length() { espc(); return _espc[_espc.length-1]; }

  /** Number of chunks, returned as an {@code int} - Chunk count is limited by
   *  the max size of a Java {@code long[]}.  Overridden by subclasses that
   *  compute chunks in an alternative way, such as file-backed Vecs.
   *  @return Number of chunks */
  public int nChunks() { return espc().length-1; }

  /** Convert a chunk-index into a starting row #.  For constant-sized chunks
   *  this is a little shift-and-add math.  For variable-sized chunks this is a
   *  table lookup. */
  long chunk2StartElem( int cidx ) { return espc()[cidx]; }

  /** Number of rows in chunk. Does not fetch chunk content. */
  private int chunkLen( int cidx ) { espc(); return (int) (_espc[cidx + 1] - _espc[cidx]); }

  /** Check that row-layouts are compatible. */
  boolean checkCompatible( Vec v ) {
    // Vecs are compatible iff they have same group and same espc (i.e. same length and same chunk-distribution)
    return (espc() == v.espc() || Arrays.equals(_espc, v._espc)) &&
            (VectorGroup.sameGroup(this, v) || length() < 1e5);
  }

  /** Default read/write behavior for Vecs.  File-backed Vecs are read-only. */
  boolean readable() { return true ; }
  /** Default read/write behavior for Vecs.  AppendableVecs are write-only. */
  boolean writable() { return true; }
  public void setBad() { _type = T_BAD; }
  /** Get the column type. */
  public byte get_type() { return _type; }
  public String get_type_str() { return TYPE_STR[_type]; }

  public boolean isBinary(){
    RollupStats rs = rollupStats();
    return rs._isInt && rs._mins[0] == 0 && rs._maxs[0] == 1;
  }

  private void setMeta( byte type, String[] domain) {
    if( domain==null && type==T_CAT ) type = T_NUM; // Until you have some strings, you are just a numeric column
    _domain = domain;
    _type = type;
  }
  public void copyMeta( Vec src, Futures fs ) { setMeta(src._type,src._domain); DKV.put(this,fs); }

  // ======= Create zero/constant Vecs ======
  /** Make a new zero-filled vec **/
  public static Vec makeZero( long len, boolean redistribute ) {
    return makeCon(0L,len,redistribute);
  }
  /** Make a new zero-filled vector with the given row count. 
   *  @return New zero-filled vector with the given row count. */
  public static Vec makeZero( long len ) { return makeCon(0L,len); }

  /** Make a new constant vector with the given row count, and redistribute the data
   * evenly around the cluster.
   * @param x The value with which to fill the Vec.
   * @param len Number of rows.
   * @return New cosntant vector with the given len.
   */
  public static Vec makeCon(double x, long len) {
    return makeCon(x,len,true);
  }

  /** Make a new constant vector with the given row count. 
   *  @return New constant vector with the given row count. */
  public static Vec makeCon(double x, long len, boolean redistribute) {
    int log_rows_per_chunk = FileVec.DFLT_LOG2_CHUNK_SIZE;
    return makeCon(x,len,log_rows_per_chunk,redistribute);
  }

  /** Make a new constant vector with the given row count, and redistribute the data evenly
   *  around the cluster.
   *  @return New constant vector with the given row count. */
  public static Vec makeCon(double x, long len, int log_rows_per_chunk) {
    return makeCon(x,len,log_rows_per_chunk,true);
  }

  /** Make a new constant vector with the given row count.
   *  @return New constant vector with the given row count. */
  public static Vec makeCon(double x, long len, int log_rows_per_chunk, boolean redistribute) {
    int chunks0 = (int)Math.max(1,len>>log_rows_per_chunk); // redistribute = false
    int chunks1 = (int)Math.min( 4 * H2O.NUMCPUS * H2O.CLOUD.size(), len); // redistribute = true
    int nchunks = (redistribute && chunks0 < chunks1 && len > 10*chunks1) ? chunks1 : chunks0;
    long[] espc = new long[nchunks+1];
    espc[0] = 0;
    for( int i=1; i<nchunks; i++ )
      espc[i] = redistribute ? espc[i-1]+len/nchunks : ((long)i)<<log_rows_per_chunk;
    espc[nchunks] = len;
    VectorGroup vg = VectorGroup.VG_LEN1;
    return makeCon(x,vg,ESPC.rowLayout(vg._key,espc));
  }

  /** Make a new vector with the same size and data layout as the current one,
   *  and initialized to zero.
   *  @return A new vector with the same size and data layout as the current one,
   *  and initialized to zero.  */
  public Vec makeZero() { return makeCon(0, null, group(), _rowLayout); }

  /** A new vector with the same size and data layout as the current one, and
   *  initialized to zero, with the given categorical domain.
   *  @return A new vector with the same size and data layout as the current
   *  one, and initialized to zero, with the given categorical domain. */
  public Vec makeZero(String[] domain) { return makeCon(0, domain, group(), _rowLayout); }

  /** A new vector which is a copy of {@code this} one.
   *  @return a copy of the vector.  */
  public Vec makeCopy() { return makeCopy(domain()); }

  /** A new vector which is a copy of {@code this} one.
   *  @return a copy of the vector.  */
  public Vec makeCopy(String[] domain){ return makeCopy(domain, _type); }

  public Vec makeCopy(String[] domain, byte type) {
    Vec v = doCopy();
    v.setMeta(type,domain);
    DKV.put(v);
    return v;
  }

  public Vec doCopy() {
    final Vec v = new Vec(group().addVec(),_rowLayout);
    new MRTask(){
      @Override public void map(Chunk c){
        Chunk c2 = c.deepCopy();
        DKV.put(v.chunkKey(c.cidx()), c2, _fs);
      }
    }.doAll(this);
    return v;
  }

  public static Vec makeCon( final long l, String[] domain, VectorGroup group, int rowLayout ) {
    final Vec v0 = new Vec(group.addVec(), rowLayout, domain);
    final int nchunks = v0.nChunks();
    new MRTask() {              // Body of all zero chunks
      @Override protected void setupLocal() {
        for( int i=0; i<nchunks; i++ ) {
          Key k = v0.chunkKey(i);
          if( k.home() ) DKV.put(k,new C0LChunk(l,v0.chunkLen(i)),_fs);
        }
      }
    }.doAllNodes();
    DKV.put(v0._key, v0);        // Header last
    return v0;
  }

  public static Vec makeVec(double [] vals, Key<Vec> vecKey){
    Vec v = new Vec(vecKey,ESPC.rowLayout(vecKey,new long[]{0,vals.length}));
    NewChunk nc = new NewChunk(v,0);
    Futures fs = new Futures();
    for(double d:vals)
      nc.addNum(d);
    nc.close(fs);
    DKV.put(v._key, v, fs);
    fs.blockForPending();
    return v;
  }
  public static Vec makeVec(long [] vals, String [] domain, Key<Vec> vecKey){
    Vec v = new Vec(vecKey,ESPC.rowLayout(vecKey, new long[]{0, vals.length}), domain);
    NewChunk nc = new NewChunk(v,0);
    Futures fs = new Futures();
    for(long d:vals)
      nc.addNum(d);
    nc.close(fs);
    DKV.put(v._key, v, fs);
    fs.blockForPending();
    return v;
  }

  public static Vec[] makeCons(double x, long len, int n) {
    Vec[] vecs = new Vec[n];
    for( int i=0; i<n; i++ )
      vecs[i] = makeCon(x,len,true);
    return vecs;
  }

  /** Make a new vector with the same size and data layout as the current one,
   *  and initialized to the given constant value.
   *  @return A new vector with the same size and data layout as the current one,
   *  and initialized to the given constant value.  */
  public Vec makeCon( final double d ) { return makeCon(d, group(), _rowLayout); }

<<<<<<< HEAD
  public static Vec makeCon( final double d, VectorGroup group, long[] espc ) {
    if( (long)d==d ) return makeCon((long)d, null, group, espc);
    final int nchunks = espc.length-1;
    final Vec v0 = new Vec(group.addVec(), espc, null, T_NUM);
=======
  private static Vec makeCon( final double d, VectorGroup group, int rowLayout ) {
    if( (long)d==d ) return makeCon((long)d, null, group, rowLayout);
    final Vec v0 = new Vec(group.addVec(), rowLayout, null, T_NUM);
    final int nchunks = v0.nChunks();
>>>>>>> cb106769
    new MRTask() {              // Body of all zero chunks
      @Override protected void setupLocal() {
        for( int i=0; i<nchunks; i++ ) {
          Key k = v0.chunkKey(i);
          if( k.home() ) DKV.put(k,new C0DChunk(d,v0.chunkLen(i)),_fs);
        }
      }
    }.doAllNodes();
    DKV.put(v0._key, v0);        // Header last
    return v0;
  }

  public Vec [] makeZeros(int n){return makeZeros(n,null,null);}
  public Vec [] makeZeros(int n, String [][] domain, byte[] types){ return makeCons(n, 0, domain, types);}

  // Make a bunch of compatible zero Vectors
  public Vec[] makeCons(int n, final long l, String[][] domains, byte[] types) {
    final int nchunks = nChunks();
    Key<Vec>[] keys = group().addVecs(n);
    final Vec[] vs = new Vec[keys.length];
    for(int i = 0; i < vs.length; ++i)
      vs[i] = new Vec(keys[i],_rowLayout, 
                      domains== null ? null : domains[i], 
                      types  == null ? T_NUM: types[i]);
    new MRTask() {
      @Override protected void setupLocal() {
        for (Vec v1 : vs) {
          for (int i = 0; i < nchunks; i++) {
            Key k = v1.chunkKey(i);
            if (k.home()) DKV.put(k, new C0LChunk(l, chunkLen(i)), _fs);
          }
        }
        for( Vec v : vs ) if( v._key.home() ) DKV.put(v._key,v,_fs);
      }
    }.doAllNodes();
    return vs;
  }

  /** A Vec from an array of doubles
   *  @param rows Data
   *  @return The Vec  */
  public static Vec makeCon(Key<Vec> k, double ...rows) {
    k = k==null?Vec.VectorGroup.VG_LEN1.addVec():k;
    Futures fs = new Futures();
    AppendableVec avec = new AppendableVec(k, T_NUM);
    NewChunk chunk = new NewChunk(avec, 0);
    for( double r : rows ) chunk.addNum(r);
    chunk.close(0, fs);
    Vec vec = avec.layout_and_close(fs);
    fs.blockForPending();
    return vec;
  }

  /** Make a new vector initialized to increasing integers, starting with 1.
   *  @return A new vector initialized to increasing integers, starting with 1. */
  public static Vec makeSeq( long len, boolean redistribute) {
    return new MRTask() {
      @Override public void map(Chunk[] cs) {
        for( Chunk c : cs )
          for( int r = 0; r < c._len; r++ )
            c.set(r, r + 1 + c._start);
      }
    }.doAll(makeZero(len, redistribute))._fr.vecs()[0];
  }

  /** Make a new vector initialized to increasing integers, starting with `min`.
   *  @return A new vector initialized to increasing integers, starting with `min`.
   */
  public static Vec makeSeq(final long min, long len) {
    return new MRTask() {
      @Override public void map(Chunk[] cs) {
        for (Chunk c : cs)
          for (int r = 0; r < c._len; r++)
            c.set(r, r + min + c._start);
      }
    }.doAll(makeZero(len))._fr.vecs()[0];
  }

  /** Make a new vector initialized to increasing integers, starting with `min`.
   *  @return A new vector initialized to increasing integers, starting with `min`.
   */
  public static Vec makeSeq(final long min, long len, boolean redistribute) {
    return new MRTask() {
      @Override public void map(Chunk[] cs) {
        for (Chunk c : cs)
          for (int r = 0; r < c._len; r++)
            c.set(r, r + min + c._start);
      }
    }.doAll(makeZero(len, redistribute))._fr.vecs()[0];
  }

  /** Make a new vector initialized to increasing integers mod {@code repeat}.
   *  @return A new vector initialized to increasing integers mod {@code repeat}.
   */
  public static Vec makeRepSeq( long len, final long repeat ) {
    return new MRTask() {
      @Override public void map(Chunk[] cs) {
        for( Chunk c : cs )
          for( int r = 0; r < c._len; r++ )
            c.set(r, (r + c._start) % repeat);
      }
    }.doAll(makeZero(len))._fr.vecs()[0];
  }

  /** Make a new vector initialized to random numbers with the given seed */
  public Vec makeRand( final long seed ) {
    Vec randVec = makeZero();
    new MRTask() {
      @Override public void map(Chunk c){
        Random rng = RandomUtils.getRNG(seed * (c.cidx() + 1));
        for(int i = 0; i < c._len; ++i)
          c.set(i, rng.nextFloat());
      }
    }.doAll(randVec);
    return randVec;
  }

  // ======= Rollup Stats ======

  /** Vec's minimum value 
   *  @return Vec's minimum value */
  public double min()  { return mins()[0]; }
  /** Vec's 5 smallest values 
   *  @return Vec's 5 smallest values */
  public double[] mins(){ return rollupStats()._mins; }
  /** Vec's maximum value 
   *  @return Vec's maximum value */
  public double max()  { return maxs()[0]; }
  /** Vec's 5 largest values 
   *  @return Vec's 5 largeest values */
  public double[] maxs(){ return rollupStats()._maxs; }
  /** True if the column contains only a constant value and it is not full of NAs 
   *  @return True if the column is constant */
  public final boolean isConst() { return min() == max(); }
  /** True if the column contains only NAs
   *  @return True if the column contains only NAs */
  public final boolean isBad() { return naCnt()==length(); }
  /** Vecs's mean 
   *  @return Vec's mean */
  public double mean() { return rollupStats()._mean; }
  /** Vecs's standard deviation
   *  @return Vec's standard deviation */
  public double sigma(){ return rollupStats()._sigma; }
  /** Vecs's mode
   * @return Vec's mode */
  public int mode() {
    if (!isCategorical()) throw H2O.unimpl();
    long[] bins = bins();
    return ArrayUtils.maxIndex(bins);
  }
  /** Count of missing elements
   *  @return Count of missing elements */
  public long  naCnt() { return rollupStats()._naCnt; }
  /** Count of non-zero elements
   *  @return Count of non-zero elements */
  public long  nzCnt() { return rollupStats()._nzCnt; }
  /** Count of positive infinities
   *  @return Count of positive infinities */
  public long  pinfs() { return rollupStats()._pinfs; }
  /** Count of negative infinities
   *  @return Count of negative infinities */
  public long  ninfs() { return rollupStats()._ninfs; }
  /** <b>isInt</b> is a property of numeric Vecs and not a type; this
   *  property can be changed by assigning non-integer values into the Vec (or
   *  restored by overwriting non-integer values with integers).  This is a
   *  strong type for {@link #isCategorical} and {@link #isTime} Vecs.
   *  @return true if the Vec is all integers */
  public boolean isInt(){return rollupStats()._isInt; }
  /** Size of compressed vector data. */
  public long byteSize(){return rollupStats()._size; }

  /** Default Histogram bins. */
  public static final double PERCENTILES[] = {0.001,0.01,0.1,0.25,1.0/3.0,0.50,2.0/3.0,0.75,0.9,0.99,0.999};
  /** A simple and cheap histogram of the Vec, useful for getting a broad
   *  overview of the data.  Each bin is row-counts for the bin's range.  The
   *  bin's range is computed from {@link #base} and {@link #stride}.  The
   *  histogram is computed on first use and cached thereafter.
   *  @return A set of histogram bins. */
  public long[] bins() { return RollupStats.get(this, true)._bins;      }
  /** Optimistically return the histogram bins, or null if not computed 
   *  @return the histogram bins, or null if not computed */
  public long[] lazy_bins() { return rollupStats()._bins; }
  /** The {@code base} for a simple and cheap histogram of the Vec, useful
   *  for getting a broad overview of the data.  This returns the base of
   *  {@code bins()[0]}.
   *  @return the base of {@code bins()[0]} */
  public double base()      { return RollupStats.get(this,true).h_base(); }
  /** The {@code stride} for a a simple and cheap histogram of the Vec, useful
   *  for getting a broad overview of the data.  This returns the stride
   *  between any two bins.
   *  @return the stride between any two bins */
  public double stride()    { return RollupStats.get(this,true).h_stride(); }

  /** A simple and cheap percentiles of the Vec, useful for getting a broad
   *  overview of the data.  The specific percentiles are take from {@link #PERCENTILES}. 
   *  @return A set of percentiles */
  public double[] pctiles() { return RollupStats.get(this, true)._pctiles;   }


  /** Compute the roll-up stats as-needed */
  private RollupStats rollupStats() { return RollupStats.get(this); }

  public void startRollupStats(Futures fs) { startRollupStats(fs,false);}

  /**
   * Check if we have local cached copy of basic Vec stats (including histogram if requested) and if not start task to compute and fetch them;
   * useful when launching a bunch of them in parallel to avoid single threaded execution later (e.g. for-loop accessing min/max of every vec in a frame).
   *
   * Does *not* guarantee rollup stats will be cached locally when done since there may be racy changes to vec which will flush local caches.
   *
   * @param fs Futures allow to wait for this task to finish.
   * @param doHisto Also compute histogram, requires second pass over data amd is not computed by default.
   *
   */
  public void startRollupStats(Futures fs, boolean doHisto) { RollupStats.start(this,fs,doHisto); }

  /** A high-quality 64-bit checksum of the Vec's content, useful for
   *  establishing dataset identity.
   *  @return Checksum of the Vec's content  */
  @Override protected long checksum_impl() { return rollupStats()._checksum;}


  private static class SetMutating extends TAtomic<RollupStats> {
    @Override protected RollupStats atomic(RollupStats rs) {
      return rs != null && rs.isMutating() ? null : RollupStats.makeMutating();
    }
  }

  /** Begin writing into this Vec.  Immediately clears all the rollup stats
   *  ({@link #min}, {@link #max}, {@link #mean}, etc) since such values are
   *  not meaningful while the Vec is being actively modified.  Can be called
   *  repeatedly.  Per-chunk row-counts will not be changing, just row
   *  contents. */
  public void preWriting( ) {
    if( !writable() ) throw new IllegalArgumentException("Vector not writable");
    final Key rskey = rollupStatsKey();
    Value val = DKV.get(rskey);
    if( val != null ) {
      RollupStats rs = val.get(RollupStats.class);
      if( rs.isMutating() ) return; // Vector already locked against rollups
    }
    // Set rollups to "vector isMutating" atomically.
    new SetMutating().invoke(rskey);
  }

  /** Stop writing into this Vec.  Rollup stats will again (lazily) be
   *  computed. */
  public Futures postWrite( Futures fs ) {
    // Get the latest rollups *directly* (do not compute them!).
    if (writable()) { // skip this for immutable vecs (like FileVec)
      final Key rskey = rollupStatsKey();
      Value val = DKV.get(rollupStatsKey());
      if (val != null) {
        RollupStats rs = val.get(RollupStats.class);
        if (rs.isMutating())  // Vector was mutating, is now allowed for rollups
          DKV.remove(rskey, fs);// Removing will cause them to be rebuilt, on demand
      }
    }
    return fs;                  // Flow-coding
  }


  // ======= Key and Chunk Management ======

  /** Convert a row# to a chunk#.  For constant-sized chunks this is a little
   *  shift-and-add math.  For variable-sized chunks this is a binary search,
   *  with a sane API (JDK has an insane API).  Overridden by subclasses that
   *  compute chunks in an alternative way, such as file-backed Vecs. */
   public int elem2ChunkIdx( long i ) {
    if( !(0 <= i && i < length()) ) throw new ArrayIndexOutOfBoundsException("0 <= "+i+" < "+length());
    long[] espc = espc();       // Preload
    int lo=0, hi = nChunks();
    while( lo < hi-1 ) {
      int mid = (hi+lo)>>>1;
      if( i < espc[mid] ) hi = mid;
      else                lo = mid;
    }
    while( espc[lo+1] == i ) lo++;
    return lo;
  }

  /** Get a Vec Key from Chunk Key, without loading the Chunk.
   *  @return the Vec Key for the Chunk Key */
  public static Key getVecKey( Key chk_key ) {
    assert chk_key._kb[0]==Key.CHK;
    byte [] bits = chk_key._kb.clone();
    bits[0] = Key.VEC;
    UnsafeUtils.set4(bits, 6, -1); // chunk#
    return Key.make(bits);
  }

  /** Get a Chunk Key from a chunk-index.  Basically the index-to-key map.
   *  @return Chunk Key from a chunk-index */
  public Key chunkKey(int cidx ) { return chunkKey(_key,cidx); }

  /** Get a Chunk Key from a chunk-index and a Vec Key, without needing the
   *  actual Vec object.  Basically the index-to-key map.
   *  @return Chunk Key from a chunk-index and Vec Key */
  public static Key chunkKey(Key veckey, int cidx ) {
    byte [] bits = veckey._kb.clone();
    bits[0] = Key.CHK;
    UnsafeUtils.set4(bits, 6, cidx); // chunk#
    return Key.make(bits);
  }
  // Filled in lazily and racily... but all writers write the exact identical Key
  Key rollupStatsKey() { 
    if( _rollupStatsKey==null ) _rollupStatsKey=chunkKey(-2);
    return _rollupStatsKey;
  }

  /** Get a Chunk's Value by index.  Basically the index-to-key map, plus the
   *  {@code DKV.get()}.  Warning: this pulls the data locally; using this call
   *  on every Chunk index on the same node will probably trigger an OOM!  */
  public Value chunkIdx( int cidx ) {
    Value val = DKV.get(chunkKey(cidx));
    assert checkMissing(cidx,val) : "Missing chunk " + chunkKey(cidx);
    return val;
  }

  private boolean checkMissing(int cidx, Value val) {
    if( val != null ) return true;
    Log.err("Error: Missing chunk " + cidx + " for " + _key);
    return false;
  }

  /** Return the next Chunk, or null if at end.  Mostly useful for parsers or
   *  optimized stencil calculations that want to "roll off the end" of a
   *  Chunk, but in a highly optimized way. */
  Chunk nextChunk( Chunk prior ) {
    int cidx = elem2ChunkIdx(prior._start)+1;
    return cidx < nChunks() ? chunkForChunkIdx(cidx) : null;
  }

  /** Make a new random Key that fits the requirements for a Vec key. 
   *  @return A new random Vec Key */
  public static Key<Vec> newKey(){return newKey(Key.make());}

  /** Internally used to help build Vec and Chunk Keys; public to help
   *  PersistNFS build file mappings.  Not intended as a public field. */
  public static final int KEY_PREFIX_LEN = 4+4+1+1;
  /** Make a new Key that fits the requirements for a Vec key, based on the
   *  passed-in key.  Used to make Vecs that back over e.g. disk files. */
  static Key<Vec> newKey(Key k) {
    byte [] kb = k._kb;
    byte [] bits = MemoryManager.malloc1(kb.length + KEY_PREFIX_LEN);
    bits[0] = Key.VEC;
    bits[1] = -1;         // Not homed
    UnsafeUtils.set4(bits,2,0);   // new group, so we're the first vector
    UnsafeUtils.set4(bits,6,-1);  // 0xFFFFFFFF in the chunk# area
    System.arraycopy(kb, 0, bits, 4 + 4 + 1 + 1, kb.length);
    return Key.make(bits);
  }

  /** Make a ESPC-group key.  */
  private static Key espcKey(Key key) { 
    byte [] bits = key._kb.clone();
    bits[0] = Key.GRP;
    UnsafeUtils.set4(bits, 2, -1);
    UnsafeUtils.set4(bits, 6, -2);
    return Key.make(bits);
  }

  /** Make a Vector-group key.  */
  private Key groupKey(){
    byte [] bits = _key._kb.clone();
    bits[0] = Key.GRP;
    UnsafeUtils.set4(bits, 2, -1);
    UnsafeUtils.set4(bits, 6, -1);
    return Key.make(bits);
  }

  /** Get the group this vector belongs to.  In case of a group with only one
   *  vector, the object actually does not exist in KV store.  This is the ONLY
   *  place VectorGroups are fetched.
   *  @return VectorGroup this vector belongs to */
  public final VectorGroup group() {
    Key gKey = groupKey();
    Value v = DKV.get(gKey);
    // if no group exists we have to create one
    return v==null ? new VectorGroup(gKey,1) : (VectorGroup)v.get();
  }

  /** The Chunk for a chunk#.  Warning: this pulls the data locally; using this
   *  call on every Chunk index on the same node will probably trigger an OOM!
   *  @return Chunk for a chunk# */
  public Chunk chunkForChunkIdx(int cidx) {
    long start = chunk2StartElem(cidx); // Chunk# to chunk starting element#
    Value dvec = chunkIdx(cidx);        // Chunk# to chunk data
    Chunk c = dvec.get();               // Chunk data to compression wrapper
    long cstart = c._start;             // Read once, since racily filled in
    Vec v = c._vec;
    int tcidx = c._cidx;
    if( cstart == start && v != null && tcidx == cidx)
      return c;                       // Already filled-in
    assert cstart == -1 || v == null || tcidx == -1; // Was not filled in (everybody racily writes the same start value)
    c._vec = this;             // Fields not filled in by unpacking from Value
    c._start = start;          // Fields not filled in by unpacking from Value
    c._cidx = cidx;
    return c;
  }

  /** The Chunk for a row#.  Warning: this pulls the data locally; using this
   *  call on every Chunk index on the same node will probably trigger an OOM!
   *  @return Chunk for a row# */
  public final Chunk chunkForRow(long i) { return chunkForChunkIdx(elem2ChunkIdx(i)); }

  // ======= Direct Data Accessors ======

  /** Fetch element the slow way, as a long.  Floating point values are
   *  silently rounded to an integer.  Throws if the value is missing. 
   *  @return {@code i}th element as a long, or throw if missing */
  public final long  at8( long i ) { return chunkForRow(i).at8_abs(i); }

  /** Fetch element the slow way, as a double, or Double.NaN is missing.
   *  @return {@code i}th element as a double, or Double.NaN if missing */
  public final double at( long i ) { return chunkForRow(i).at_abs(i); }
  /** Fetch the missing-status the slow way. 
   *  @return the missing-status the slow way */
  public final boolean isNA(long row){ return chunkForRow(row).isNA_abs(row); }

  /** Fetch element the slow way, as the low half of a UUID.  Throws if the
   *  value is missing or not a UUID.
   *  @return {@code i}th element as a UUID low half, or throw if missing */
  public final long  at16l( long i ) { return chunkForRow(i).at16l_abs(i); }
  /** Fetch element the slow way, as the high half of a UUID.  Throws if the
   *  value is missing or not a UUID.
   *  @return {@code i}th element as a UUID high half, or throw if missing */
  public final long  at16h( long i ) { return chunkForRow(i).at16h_abs(i); }

  /** Fetch element the slow way, as a {@link BufferedString} or null if missing.
   *  Throws if the value is not a String.  BufferedStrings are String-like
   *  objects than can be reused in-place, which is much more efficient than
   *  constructing Strings.
   *  @return {@code i}th element as {@link BufferedString} or null if missing, or
   *  throw if not a String */
  public final BufferedString atStr( BufferedString bStr, long i ) { return chunkForRow(i).atStr_abs(bStr, i); }

  /** A more efficient way to read randomly to a Vec - still single-threaded,
   *  but much faster than Vec.at(i).  Limited to single-threaded
   *  single-machine reads.
   *
   * Usage:
   * Vec.Reader vr = vec.new Reader();
   * x = vr.at(0);
   * y = vr.at(1);
   * z = vr.at(2);
   */
  public final class Reader {
    private Chunk _cache;
    private Chunk chk(long i) {
      Chunk c = _cache;
      return (c != null && c.chk2()==null && c._start <= i && i < c._start+ c._len) ? c : (_cache = chunkForRow(i));
    }
    public final long    at8( long i ) { return chk(i). at8_abs(i); }
    public final double   at( long i ) { return chk(i).  at_abs(i); }
    public final boolean isNA(long i ) { return chk(i).isNA_abs(i); }
    public final long length() { return Vec.this.length(); }
  }

  /** Write element the slow way, as a long.  There is no way to write a
   *  missing value with this call.  Under rare circumstances this can throw:
   *  if the long does not fit in a double (value is larger magnitude than
   *  2^52), AND float values are stored in Vec.  In this case, there is no
   *  common compatible data representation.  */
  public final void set( long i, long l) {
    Chunk ck = chunkForRow(i);
    ck.set_abs(i, l);
    postWrite(ck.close(ck.cidx(), new Futures())).blockForPending();
  }

  /** Write element the slow way, as a double.  Double.NaN will be treated as a
   *  set of a missing element. */
  public final void set( long i, double d) {
    Chunk ck = chunkForRow(i);
    ck.set_abs(i, d);
    postWrite(ck.close(ck.cidx(), new Futures())).blockForPending();
  }

  /** Write element the slow way, as a float.  Float.NaN will be treated as a
   *  set of a missing element. */
  public final void set( long i, float  f) {
    Chunk ck = chunkForRow(i);
    ck.set_abs(i, f);
    postWrite(ck.close(ck.cidx(), new Futures())).blockForPending();
  }

  /** Set the element as missing the slow way.  */
  final void setNA( long i ) {
    Chunk ck = chunkForRow(i);
    ck.setNA_abs(i);
    postWrite(ck.close(ck.cidx(), new Futures())).blockForPending();
  }

  /** Write element the slow way, as a String.  {@code null} will be treated as a
   *  set of a missing element. */
  public final void set( long i, String str) {
    Chunk ck = chunkForRow(i);
    ck.set_abs(i, str);
    postWrite(ck.close(ck.cidx(), new Futures())).blockForPending();
  }

  /** A more efficient way to write randomly to a Vec - still single-threaded,
   *  still slow, but much faster than Vec.set().  Limited to single-threaded
   *  single-machine writes.
   *
   * Usage:
   * try( Vec.Writer vw = vec.open() ) {
   *   vw.set(0, 3.32);
   *   vw.set(1, 4.32);
   *   vw.set(2, 5.32);
   * }
   */
  public final class Writer implements java.io.Closeable {
    private Chunk _cache;
    private Chunk chk(long i) {
      Chunk c = _cache;
      return (c != null && c.chk2()==null && c._start <= i && i < c._start+ c._len) ? c : (_cache = chunkForRow(i));
    }
    private Writer() { preWriting(); }
    public final void set( long i, long   l) { chk(i).set_abs(i, l); }
    public final void set( long i, double d) { chk(i).set_abs(i, d); }
    public final void set( long i, float  f) { chk(i).set_abs(i, f); }
    public final void setNA( long i        ) { chk(i).setNA_abs(i); }
    public final void set( long i,String str){ chk(i).set_abs(i, str); }
    public Futures close(Futures fs) { return postWrite(closeLocal(fs)); }
    public void close() { close(new Futures()).blockForPending(); }
  }

  /** Create a writer for bulk serial writes into this Vec.
   *  @return A Writer for bulk serial writes */
  public final Writer open() { return new Writer(); }

  /** Close all chunks that are local (not just the ones that are homed)
   *  This should only be called from a Writer object */
  private Futures closeLocal(Futures fs) {
    int nc = nChunks();
    for( int i=0; i<nc; i++ )
      if( H2O.containsKey(chunkKey(i)) )
        chunkForChunkIdx(i).close(i, fs);
    return fs;                  // Flow-coding
  }

  /** Pretty print the Vec: {@code [#elems, min/mean/max]{chunks,...}}
   *  @return Brief string representation of a Vec */
  @Override public String toString() {
    RollupStats rs = RollupStats.getOrNull(this);
    String s = "["+length()+(rs == null ? ", {" : ","+rs._mins[0]+"/"+rs._mean+"/"+rs._maxs[0]+", "+PrettyPrint.bytes(rs._size)+", {");
    int nc = nChunks();
    for( int i=0; i<nc; i++ ) {
      s += chunkKey(i).home_node()+":"+chunk2StartElem(i)+":";
      // CNC: Bad plan to load remote data during a toString... messes up debug printing
      // Stupidly chunkForChunkIdx loads all data locally
      // s += chunkForChunkIdx(i).getClass().getSimpleName().replaceAll("Chunk","")+", ";
    }
    return s+"}]";
  }

  /**
   * Convenience method for converting to a categorical vector.
   * @return A categorical vector based on the contents of the original vector.
   */
  public Vec toCategoricalVec() {return VecUtils.toCategoricalVec(this);}
  /**
   * Convenience method for converting to a string vector.
   * @return A string vector based on the contents of the original vector.
   */
  public Vec toStringVec() {return VecUtils.toStringVec(this);}
  /**
   * Convenience method for converting to a numeric vector.
   * @return A numeric vector based on the contents of the original vector.
   */
  public Vec toNumericVec() {return VecUtils.toNumericVec(this);}

  /** True if two Vecs are equal.  Checks for equal-Keys only (so it is fast)
   *  and not equal-contents.
   *  @return True if two Vecs are equal */
  @Override public boolean equals( Object o ) {
    return o instanceof Vec && ((Vec)o)._key.equals(_key);
  }
  /** Vec's hashcode, which is just the Vec Key hashcode.
   *  @return Vec's hashcode */
  @Override public int hashCode() { return _key.hashCode(); }

  /** Remove associated Keys when this guy removes.  For Vecs, remove all
   *  associated Chunks.
   *  @return Passed in Futures for flow-coding  */
  @Override public Futures remove_impl( Futures fs ) {
    // Bulk dumb local remove - no JMM, no ordering, no safety.
    final int ncs = nChunks();
    new MRTask() {
      @Override public void setupLocal() { bulk_remove(_key,ncs); }
    }.doAllNodes();
    return fs;
 }
  // Bulk remove: removes LOCAL keys only, without regard to total visibility.
  // Must be run in parallel on all nodes to preserve semantics, completely
  // removing the Vec without any JMM communication.
  static void bulk_remove( Key vkey, int ncs ) {
    for( int i=0; i<ncs; i++ ) {
      Key kc = chunkKey(vkey,i);
      H2O.raw_remove(kc);
    }
    Key kr = chunkKey(vkey,-2); // Rollup Stats
    H2O.raw_remove(kr);
    H2O.raw_remove(vkey);
  }

  // ======= Whole Vec Transformations ======

  /** Always makes a copy of the given vector which shares the same group as
   *  this Vec.  This can be expensive operation since it can force copy of
   *  data among nodes.
   *
   * @param vec vector which is intended to be copied
   * @return a copy of vec which shared the same {@link VectorGroup} with this vector
   */
  public Vec align(final Vec vec) {
    assert ! this.group().equals(vec.group()) : "Vector align expects a vector from different vector group";
    assert this.length() == vec.length() : "Trying to align vectors with different length!";
    Vec avec = makeZero(); // aligned vector
    new MRTask() {
      @Override public void map(Chunk c0) {
        long srow = c0._start;
        for (int r = 0; r < c0._len; r++) c0.set(r, vec.at(srow + r));
      }
    }.doAll(avec);
    avec._domain = vec._domain;
    return avec;
  }


  /** Make a Vec adapting this cal vector to the 'to' categorical Vec.  The adapted
   *  CategoricalWrappedVec has 'this' as it's masterVec, but returns results in the 'to'
   *  domain (or just past it, if 'this' has elements not appearing in the 'to'
   *  domain). */
  public CategoricalWrappedVec adaptTo( String[] domain ) {
    return new CategoricalWrappedVec(group().addVec(),_rowLayout,domain,this._key);
  }

  /** Class representing the group of vectors.
   *
   *  Vectors from the same group have same distribution of chunks among nodes.
   *  Each vector is member of exactly one group.  Default group of one vector
   *  is created for each vector.  Group of each vector can be retrieved by
   *  calling group() method;
   *  
   *  The expected mode of operation is that user wants to add new vectors
   *  matching the source.  E.g. parse creates several vectors (one for each
   *  column) which are all colocated and are colocated with the original
   *  bytevector.
   *  
   *  To do this, user should first ask for the set of keys for the new vectors
   *  by calling addVecs method on the target group.
   *  
   *  Vectors in the group will have the same keys except for the prefix which
   *  specifies index of the vector inside the group.  The only information the
   *  group object carries is it's own key and the number of vectors it
   *  contains (deleted vectors still count).
   *  
   *  Because vectors (and chunks) share the same key-pattern with the group,
   *  default group with only one vector does not have to be actually created,
   *  it is implicit.
   *  
   *  @author tomasnykodym
   */
  public static class VectorGroup extends Keyed<VectorGroup> {
    /** The common shared vector group for very short vectors */
    public static final VectorGroup VG_LEN1 = new VectorGroup();
    // The number of Vec keys handed out by the this VectorGroup already.
    // Updated by overwriting in a TAtomic.
    final int _len;

    // New empty VectorGroup (no Vecs handed out)
    public VectorGroup() { super(init_key()); _len = 0; }
    static private Key init_key() { 
      byte[] bits = new byte[26];
      bits[0] = Key.GRP;
      bits[1] = -1;
      UnsafeUtils.set4(bits, 2, -1);
      UnsafeUtils.set4(bits, 6, -1);
      UUID uu = UUID.randomUUID();
      UnsafeUtils.set8(bits,10,uu.getLeastSignificantBits());
      UnsafeUtils.set8(bits,18,uu. getMostSignificantBits());
      return Key.make(bits);
    }

    // Clone an old vector group, setting a new len
    private VectorGroup(Key key, int newlen) { super(key); _len = newlen; }

    /** Returns Vec Key from Vec id#.  Does NOT allocate a Key id#
     *  @return Vec Key from Vec id# */
    public Key<Vec> vecKey(int vecId) {
      byte [] bits = _key._kb.clone();
      bits[0] = Key.VEC;
      UnsafeUtils.set4(bits,2,vecId);
      return Key.make(bits);
    }

    /** Task to atomically add vectors into existing group.
     *  @author tomasnykodym   */
    private final static class AddVecs2GroupTsk extends TAtomic<VectorGroup> {
      final Key _key;
      int _n;          // INPUT: Keys to allocate; OUTPUT: start of run of keys
      private AddVecs2GroupTsk(Key key, int n){_key = key; _n = n;}
      @Override protected VectorGroup atomic(VectorGroup old) {
        int n = _n;             // how many
        // If the old group is missing, assume it is the default group-of-self
        // (having 1 ID already allocated for self), not a new group with
        // zero prior vectors.
        _n = old==null ? 1 : old._len; // start of allocated key run
        return new VectorGroup(_key, n+_n);
      }
    }

    /** Reserve a range of keys and return index of first new available key
     *  @return Vec id# of a range of Vec keys in this group */
    public int reserveKeys(final int n) {
      AddVecs2GroupTsk tsk = new AddVecs2GroupTsk(_key, n);
      tsk.invoke(_key);
      return tsk._n;
    }

    /** Gets the next n keys of this group.
     *  @param n number of keys to make
     *  @return arrays of unique keys belonging to this group.  */
    public Key<Vec>[] addVecs(final int n) {
      int nn = reserveKeys(n);
      Key<Vec>[] res = (Key<Vec>[])new Key[n];
      for( int i = 0; i < n; ++i )
        res[i] = vecKey(i + nn);
      return res;
    }
    /** Shortcut for {@code addVecs(1)}.
     *  @see #addVecs(int)
     *  @return a new Vec Key in this group   */
    public Key<Vec> addVec() { return addVecs(1)[0]; }

    // -------------------------------------------------
    static boolean sameGroup(Vec v1, Vec v2) {
      byte[] bits1 = v1._key._kb;
      byte[] bits2 = v2._key._kb;
      if( bits1.length != bits2.length )
        return false;
      int res  = 0;
      for( int i = KEY_PREFIX_LEN; i < bits1.length; i++ )
        res |= bits1[i] ^ bits2[i];
      return res == 0;
    }

    /** Pretty print the VectorGroup
     *  @return String representation of a VectorGroup */
    @Override public String toString() {
      return "VecGrp "+_key.toString()+", next free="+_len;
    }

    /** True if two VectorGroups are equal 
     *  @return True if two VectorGroups are equal */
    @Override public boolean equals( Object o ) {
      return o instanceof VectorGroup && ((VectorGroup)o)._key.equals(_key);
    }
    /** VectorGroups's hashcode
     *  @return VectorGroups's hashcode */
    @Override public int hashCode() { return _key.hashCode(); }
    @Override protected long checksum_impl() { throw H2O.fail(); }
    // Fail to remove a VectorGroup unless you also remove all related Vecs,
    // Chunks, Rollups (and any Frame that uses them), etc.
    @Override protected Futures remove_impl( Futures fs ) { throw H2O.fail(); }
  }

  // ---------------------------------------
  // Unify ESPC arrays on the local node as much as possible.  This is a
  // similar problem to what TypeMap solves: sometimes I have a rowLayout index
  // and want the matching ESPC array, and sometimes I have the ESPC array and
  // want an index.  The operation is frequent and must be cached locally, but
  // must be globally consistent.  Hence a "miss" in the local cache means we
  // need to fetch from global state, and sometimes update the global state
  // before fetching.

  public static class ESPC extends Keyed<ESPC> {
    static private NonBlockingHashMap<Key,ESPC> ESPCS = new NonBlockingHashMap<>();

    // Array of Row Layouts (Element Start Per Chunk) ever seen by this
    // VectorGroup.  Shared here, amongst all Vecs using the same row layout
    // (instead of each of 1000's of Vecs having a copy, each of which is
    // nChunks long - could be millions).
    //
    // Element-start per chunk.  Always zero for chunk 0.  One more entry than
    // chunks, so the last entry is the total number of rows.
    public long[][] _espcs;

    private ESPC(Key key) { this(key,new long[0][]); }
    private ESPC(Key key, long[][] espcs) { super(key); _espcs = espcs;}
    // Fetch from the local cache
    private static ESPC getLocal( Key kespc ) {
      ESPC local = ESPCS.get(kespc);
      if( local != null ) return local;
      ESPCS.putIfAbsent(kespc,new ESPC(kespc)); // Racey, not sure if new or old is returned
      return ESPCS.get(kespc);
    }

    // Fetch from remote, and unify as needed
    private static ESPC getRemote( ESPC local, Key kespc ) {
      final ESPC remote = DKV.getGet(kespc);
      if( remote == null || remote == local ) return local; // No change

      // Something New?  If so, we need to unify the sharable arrays with a
      // "smashing merge".  Every time a remote instance of a ESPC is updated
      // (to add new ESPC layouts), and it is pulled locally, the new copy
      // brings with it a complete copy of all ESPC arrays - most of which
      // already exist locally in the old ESPC instance.  Since these arrays
      // are immutable and monotonically growing, it's safe (and much more
      // efficient!) to make the new copy use the old copies arrays where
      // possible.
      long[][] local_espcs = local ._espcs;
      long[][] remote_espcs= remote._espcs;
      // Spin attempting to move the larger remote value into the local cache
      while( true ) {
        // Is the remote stale, and the local value already larger?  Can happen
        // if the local is racily updated by another thread, after this thread
        // reads the remote value (which then gets invalidated, and updated to
        // a new larger value).
        if( local_espcs.length >= remote_espcs.length ) return local;
        // Use my (local, older, more heavily shared) ESPCs where possible.
        // I.e., the standard remote read will create new copies of all ESPC
        // arrays, but the *local* copies are heavily shared.  All copies are
        // equal, but using the same shared copies cuts down on copies.
        System.arraycopy(local._espcs, 0, remote._espcs, 0, local._espcs.length);
        ESPC res = ESPCS.putIfMatch(kespc,remote,local);  // Update local copy with larger
        local = res;
        local_espcs = local ._espcs;
        remote_espcs= remote._espcs;
      }
    }

    /** Get the ESPC for a Vec.  Called once per new construction or read_impl.  */
    public static long[] espc( Vec v ) {
      // Check the local cache
      final Key kespc = espcKey(v._key);
      ESPC local = getLocal(kespc);
      final int r = v._rowLayout;
      if( r < local._espcs.length ) return r==-1 ? null : local._espcs[r];
      // Now try to refresh the local cache from the remote cache
      final ESPC remote = getRemote( local, kespc);
      if( r < remote._espcs.length ) return remote._espcs[r];
      throw H2O.fail("Vec "+v._key+" asked for layout "+r+", but only "+remote._espcs.length+" layouts defined");
    }

    // Check for a prior matching ESPC
    private static int find_espc( long[] espc, long[][] espcs ) {
      // Check for a local pointer-hit first:
      for( int i=0; i<espcs.length; i++ ) if( espc==espcs[i] ) return i;
      // Check for a local deep equals next:
      for( int i=0; i<espcs.length; i++ )
        if( espc.length==espcs[i].length && Arrays.equals(espc,espcs[i]) ) 
          return i;
      return -1;                // No match
    }

    /** Get the shared ESPC index for this layout.  Will return an old layout
     *  if one matches, otherwise will atomically update the ESPC to set
     *  a new layout.  The expectation is that new layouts are rare: once per
     *  parse, and perhaps from filtering MRTasks, or data-shuffling.  */
    public static int rowLayout( Key key, final long[] espc ) {
      Key kespc = espcKey(key);
      ESPC local = getLocal(kespc);
      int idx = find_espc(espc,local._espcs);
      if( idx != -1 ) return idx;

      // See if the ESPC is in the LOCAL DKV - if not it might have been
      // invalidated, and a refetch might get a new larger ESPC with the
      // desired layout.
      if( !H2O.containsKey(kespc) ) {
        local = getRemote(local,kespc);      // Fetch remote, merge as needed
        idx = find_espc(espc, local._espcs); // Retry
        if( idx != -1 ) return idx;
      }
      
      // Send the ESPC over to the ESPC master, and request it get
      // inserted.
      new TAtomic<ESPC>() {
        @Override public ESPC atomic( ESPC old ) {
          if( old == null ) return new ESPC(_key,new long[][]{espc});
          long[][] espcs = old._espcs;
          int idx = find_espc(espc,espcs);
          if( idx != -1 ) return null; // Abort transaction, idx exists; client needs to refresh
          int len = espcs.length;
          espcs = Arrays.copyOf(espcs,len+1);
          espcs[len] = espc;    // Insert into array
          return new ESPC(_key,espcs);
        }
      }.invoke(kespc);
      // Refetch from master, try again
      ESPC reloaded = getRemote(local,kespc); // Fetch remote, merge as needed
      idx = find_espc(espc,reloaded._espcs);  // Retry
      assert idx != -1;                       // Must work now (or else the install failed!)
      return idx;
    }
    public static void clear() { ESPCS.clear(); }
    @Override protected long checksum_impl() { throw H2O.fail(); }
  }
}<|MERGE_RESOLUTION|>--- conflicted
+++ resolved
@@ -440,17 +440,10 @@
    *  and initialized to the given constant value.  */
   public Vec makeCon( final double d ) { return makeCon(d, group(), _rowLayout); }
 
-<<<<<<< HEAD
-  public static Vec makeCon( final double d, VectorGroup group, long[] espc ) {
-    if( (long)d==d ) return makeCon((long)d, null, group, espc);
-    final int nchunks = espc.length-1;
-    final Vec v0 = new Vec(group.addVec(), espc, null, T_NUM);
-=======
   private static Vec makeCon( final double d, VectorGroup group, int rowLayout ) {
     if( (long)d==d ) return makeCon((long)d, null, group, rowLayout);
     final Vec v0 = new Vec(group.addVec(), rowLayout, null, T_NUM);
     final int nchunks = v0.nChunks();
->>>>>>> cb106769
     new MRTask() {              // Body of all zero chunks
       @Override protected void setupLocal() {
         for( int i=0; i<nchunks; i++ ) {
