--- conflicted
+++ resolved
@@ -40,10 +40,6 @@
 
   }
 
-<<<<<<< HEAD
-  
-=======
->>>>>>> 4f96ee57
 }
 
 doTest("Splitframe Testing with Timings vs Parsing", test.splitframe)