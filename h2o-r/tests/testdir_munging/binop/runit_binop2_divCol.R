setwd(normalizePath(dirname(R.utils::commandArgs(asValues=TRUE)$"f")))
source("../../../scripts/h2o-r-test-setup.R")



test.slice.div <- function() {
  hex <- as.h2o(iris)

  #hex <- as.h2o(iris)
  Log.info("Try /ing a scalar to a numeric column: 5 / hex[,col]")
  col <- sample(ncol(hex)-1, 1)

  sliced <- hex[,col]
  print(sliced)
  print(head(sliced))
  Log.info("Placing key \"sliced.hex\" into User Store")
#  sliced <- h2o.assign(sliced, "sliced.hex")

  Log.info("/ing 5 to sliced.hex")
  slicedDivFive <- sliced / 5

#  slicedDivFive <- h2o.assign(slicedDivFive, "slicedDivFive.hex")

  Log.info("Orignal sliced: ")
  print(head(as.data.frame(sliced)))

  Log.info("Sliced / 5: ")
  print(head(as.data.frame(slicedDivFive)))
  expect_that(as.data.frame(slicedDivFive), equals(as.data.frame(sliced) / 5))

  Log.info("Checking left and right: ")
  slicedDivFive <- sliced / 5

  fiveDivSliced <- 5 / sliced

  Log.info("sliced / 5: ")
  print(head(slicedDivFive))

  Log.info("5 / sliced: ")
  print(head(fiveDivSliced))

  Log.info("Checking the variation of H2OH2OFrame / H2OH2OFrame")
  hexDivHex <- fiveDivSliced / slicedDivFive

  Log.info("FiveDivSliced / slicedDivFive: ")
  print(head(hexDivHex))
  Log.info("head(as.data.frame(fiveDivSliced)/as.data.frame(slicedDivFive))")
  print(head(as.data.frame(fiveDivSliced)/as.data.frame(slicedDivFive)))
  A <- na.omit(data.frame(na.omit(as.data.frame(hexDivHex))))
  B <- na.omit(data.frame(na.omit(as.data.frame(fiveDivSliced)) / na.omit(as.data.frame(slicedDivFive) ) ))

  cat("\n\n\n FRAME A:")
  print(A)
  cat("\n\n\n FRAME B:")
  print(B)
  cat("\n\n\n")

  if (dim(A)[1] == 0 || dim(B) == 0) {
    # all NAs in the datasets...
    expect_true(dim(A)[1] == dim(B)[1])
    expect_true(dim(A)[2] == dim(B)[2])
  } else {
    D <- cbind(A,B)
    C <- sum(A == B)
    print(C)
    print(A[A != B,])
    print(B[A != B,])

    res <- sum(na.omit(D[,1] - D[,2]))
    expect_true( res < 1E-4 || C == nrow(A))
  }

<<<<<<< HEAD
  
=======

>>>>>>> 4f96ee57
}

doTest("BINOP2 EXEC2 TEST: /", test.slice.div)
<|MERGE_RESOLUTION|>--- conflicted
+++ resolved
@@ -70,11 +70,7 @@
     expect_true( res < 1E-4 || C == nrow(A))
   }
 
-<<<<<<< HEAD
-  
-=======
 
->>>>>>> 4f96ee57
 }
 
 doTest("BINOP2 EXEC2 TEST: /", test.slice.div)
