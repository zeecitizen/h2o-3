package hex.glm;

import hex.*;
import hex.deeplearning.DeepLearningModel.DeepLearningParameters.MissingValuesHandling;
import hex.glm.ComputationState.GLMSubsetGinfo;
import hex.glm.GLMModel.*;
import hex.optimization.ADMM.L1Solver;
import hex.optimization.L_BFGS;
import hex.glm.GLMModel.GLMParameters.Family;
import hex.glm.GLMModel.GLMParameters.Link;
import hex.glm.GLMModel.GLMParameters.Solver;
import hex.glm.GLMTask.*;
import hex.gram.Gram;
import hex.gram.Gram.Cholesky;
import hex.gram.Gram.NonSPDMatrixException;
import hex.optimization.ADMM;
import hex.optimization.ADMM.ProximalSolver;
import hex.optimization.L_BFGS.*;
import hex.optimization.OptimizationUtils.*;
import jsr166y.CountedCompleter;
import org.joda.time.format.DateTimeFormat;
import org.joda.time.format.DateTimeFormatter;
import water.*;
import water.exceptions.H2OModelBuilderIllegalArgumentException;
import water.fvec.*;
<<<<<<< HEAD
import water.H2O.H2OCountedCompleter;
=======
>>>>>>> 4f96ee57
import water.parser.BufferedString;
import water.util.*;
import water.util.ArrayUtils;

import java.text.DecimalFormat;
import java.text.NumberFormat;
import java.util.ArrayList;
import java.util.Arrays;
import java.util.HashMap;

/**
 * Created by tomasnykodym on 8/27/14.
 *
 * Generalized linear model implementation.
 */
public class GLM extends ModelBuilder<GLMModel,GLMParameters,GLMOutput> {

  static NumberFormat lambdaFormatter = new DecimalFormat(".##E0");
  static NumberFormat devFormatter = new DecimalFormat(".##");

  public static final int SCORING_INTERVAL_MSEC = 15000; // scoreAndUpdateModel every minute unless socre every iteration is set
  public String _generatedWeights = null;

  public GLM(boolean startup_once){super(new GLMParameters(),startup_once);}
  public GLM(GLMModel.GLMParameters parms) {
    super(parms);
    init(false);
  }
  public GLM(GLMModel.GLMParameters parms,Key dest) {
    super(parms,dest);
    init(false);
  }

  public boolean isSupervised() {
    return true;
  }

  @Override
  public ModelCategory[] can_build() {
    return new ModelCategory[]{
      ModelCategory.Regression,
      ModelCategory.Binomial,
    };
  }

  @Override
  protected void checkMemoryFootPrint() {/* see below */ }

  protected void checkMemoryFootPrint(DataInfo dinfo) {
    if (_parms._solver == Solver.IRLSM && !_parms._lambda_search) {
      HeartBeat hb = H2O.SELF._heartbeat;
      double p = dinfo.fullN() - dinfo.largestCat();
      long mem_usage = (long) (hb._cpus_allowed * (p * p + dinfo.largestCat()) * 8/*doubles*/ * (1 + .5 * Math.log((double) _train.lastVec().nChunks()) / Math.log(2.))); //one gram per core
      long max_mem = hb.get_free_mem();
      if (mem_usage > max_mem) {
        String msg = "Gram matrices (one per thread) won't fit in the driver node's memory ("
          + PrettyPrint.bytes(mem_usage) + " > " + PrettyPrint.bytes(max_mem)
          + ") - try reducing the number of columns and/or the number of categorical factors (or switch to the L-BFGS solver).";
        error("_train", msg);
      }
    }
  }



  static class TooManyPredictorsException extends RuntimeException {}

  DataInfo _dinfo;

  private int _lambdaId;
  private transient DataInfo _validDinfo;
  // time per iteration in ms


  private static class ScoringHistory {
    private ArrayList<Integer> _scoringIters = new ArrayList<>();
    private ArrayList<Long> _scoringTimes = new ArrayList<>();
    private ArrayList<Double> _likelihoods = new ArrayList<>();
    private ArrayList<Double> _objectives = new ArrayList<>();

    public synchronized void addIterationScore(int iter, double likelihood, double obj) {
      if (_scoringIters.size() > 0 && _scoringIters.get(_scoringIters.size() - 1) == iter)
        return; // do not record twice, happens for the last iteration, need to record scoring history in checkKKTs because of gaussian fam.
      _scoringIters.add(iter);
      _scoringTimes.add(System.currentTimeMillis());
      _likelihoods.add(likelihood);
      _objectives.add(obj);
    }

    public synchronized TwoDimTable to2dTable() {
      String[] cnames = new String[]{"timestamp", "duration", "iteration", "negative_log_likelihood", "objective"};
      String[] ctypes = new String[]{"string", "string", "int", "double", "double"};
      String[] cformats = new String[]{"%s", "%s", "%d", "%.5f", "%.5f"};
      TwoDimTable res = new TwoDimTable("Scoring History", "", new String[_scoringIters.size()], cnames, ctypes, cformats, "");
      int j = 0;
      DateTimeFormatter fmt = DateTimeFormat.forPattern("yyyy-MM-dd HH:mm:ss");
      for (int i = 0; i < _scoringIters.size(); ++i) {
        int col = 0;
        res.set(i, col++, fmt.print(_scoringTimes.get(i)));
        res.set(i, col++, PrettyPrint.msecs(_scoringTimes.get(i) - _scoringTimes.get(0), true));
        res.set(i, col++, _scoringIters.get(i));
        res.set(i, col++, _likelihoods.get(i));
        res.set(i, col++, _objectives.get(i));
      }
      return res;
    }
  }

  private static class LambdaSearchScoringHistory {
    ArrayList<Long> _scoringTimes = new ArrayList<>();
    private ArrayList<Double> _lambdas = new ArrayList<>();
    private ArrayList<Integer> _lambdaIters = new ArrayList<>();
    private ArrayList<Integer> _lambdaPredictors = new ArrayList<>();
    private ArrayList<Double> _lambdaDevTrain = new ArrayList<>();
    private ArrayList<Double> _lambdaDevTest = new ArrayList<>();

    public synchronized void addLambdaScore(int iter, int predictors, double lambda, double devRatioTrain, double devRatioTest) {
      _scoringTimes.add(System.currentTimeMillis());
      _lambdaIters.add(iter);
      _lambdas.add(lambda);
      _lambdaPredictors.add(predictors);
      _lambdaDevTrain.add(devRatioTrain);
      _lambdaDevTest.add(devRatioTest);
    }




<<<<<<< HEAD
    hide("_balance_classes", "Not applicable since class balancing is not required for GLM.");
    hide("_max_after_balance_size", "Not applicable since class balancing is not required for GLM.");
    hide("_class_sampling_factors", "Not applicable since class balancing is not required for GLM.");
    _parms.validate(this);
    if (expensive) {
      // bail early if we have basic errors like a missing training frame
      if (error_count() > 0) return;
      if(_parms._lambda_search || !_parms._intercept || _parms._lambda == null || _parms._lambda[0] > 0)
        _parms._use_all_factor_levels= true;
      if(_parms._max_active_predictors == -1)
        _parms._max_active_predictors = _parms._solver == Solver.IRLSM ?6000:100000000;
      if (_parms._link == Link.family_default)
        _parms._link = _parms._family.defaultLink;
      _dinfo = new DataInfo(Key.make(), _train, _valid, 1, _parms._use_all_factor_levels || _parms._lambda_search, _parms._standardize ? DataInfo.TransformType.STANDARDIZE : DataInfo.TransformType.NONE, DataInfo.TransformType.NONE, true, false, false, hasWeightCol(), hasOffsetCol(), hasFoldCol());
      DKV.put(_dinfo._key, _dinfo);
      if(_valid != null) {
        _validDinfo = _dinfo.validDinfo(_valid);
        DKV.put(_validDinfo._key, _validDinfo);
      }
      checkMemoryFootPrint(_dinfo);
      // handle BetaConstraints if I got them
      double[] betaStart = null;
      double[] betaGiven = null;
      double[] betaLB = null;
      double[] betaUB = null;
      double[] rho = null;
      if (_parms._beta_constraints != null) {
        Frame beta_constraints = _parms._beta_constraints.get();
        Vec v = beta_constraints.vec("names");
        String[] dom;
        int[] map;
        if (v.isString()) {
          dom = new String[(int) v.length()];
          map = new int[dom.length];
          BufferedString tmpStr = new BufferedString();
          for (int i = 0; i < dom.length; ++i) {
            dom[i] = v.atStr(tmpStr, i).toString();
            map[i] = i;
          }
          // check for dups
          String [] sortedDom = dom.clone();
          Arrays.sort(sortedDom);
          for(int i = 1; i < sortedDom.length; ++i)
            if(sortedDom[i-1].equals(sortedDom[i]))
              throw new IllegalArgumentException("Illegal beta constraints file, got duplicate constraint for predictor '" + sortedDom[i-1] +"'!");
        } else if (v.isCategorical()) {
          dom = v.domain();
          map = FrameUtils.asInts(v);
          // check for dups
          int [] sortedMap = MemoryManager.arrayCopyOf(map,map.length);
          Arrays.sort(sortedMap);
          for(int i = 1; i < sortedMap.length; ++i)
            if(sortedMap[i-1] == sortedMap[i])
              throw new IllegalArgumentException("Illegal beta constraints file, got duplicate constraint for predictor '" + dom[sortedMap[i-1]] +"'!");
        } else
          throw new IllegalArgumentException("Illegal beta constraints file, names column expected to contain column names (strings)");
        // for now only categoricals allowed here
        String[] names = ArrayUtils.append(_dinfo.coefNames(), "Intercept");
        if (!Arrays.deepEquals(dom, names)) { // need mapping
          HashMap<String, Integer> m = new HashMap<String, Integer>();
          for (int i = 0; i < names.length; ++i)
            m.put(names[i], i);
          int[] newMap = MemoryManager.malloc4(dom.length);
          for (int i = 0; i < map.length; ++i) {
            Integer I = m.get(dom[map[i]]);
            if (I == null)
              throw new IllegalArgumentException("Unrecognized coefficient name in beta-constraint file, unknown name '" + dom[map[i]] + "'");
            newMap[i] = I;
          }
          map = newMap;
        }
        final int numoff = _dinfo.numStart();
        String [] valid_col_names = new String[]{"names","beta_given","beta_start","lower_bounds","upper_bounds","rho","mean","std_dev"};
        Arrays.sort(valid_col_names);
        for(String s:beta_constraints.names())
          if(Arrays.binarySearch(valid_col_names,s) < 0)
            error("beta_constraints","Unknown column name '" + s + "'");
        if ((v = beta_constraints.vec("beta_start")) != null) {
          betaStart = MemoryManager.malloc8d(_dinfo.fullN() + (_dinfo._intercept ? 1 : 0));
          for (int i = 0; i < (int) v.length(); ++i)
            betaStart[map == null ? i : map[i]] = v.at(i);
        }
        if ((v = beta_constraints.vec("beta_given")) != null) {
          betaGiven = MemoryManager.malloc8d(_dinfo.fullN() + (_dinfo._intercept ? 1 : 0));
          for (int i = 0; i < (int) v.length(); ++i)
            betaGiven[map == null ? i : map[i]] = v.at(i);
        }
        if ((v = beta_constraints.vec("upper_bounds")) != null) {
          betaUB = MemoryManager.malloc8d(_dinfo.fullN() + (_dinfo._intercept ? 1 : 0));
          Arrays.fill(betaUB, Double.POSITIVE_INFINITY);
          for (int i = 0; i < (int) v.length(); ++i)
            betaUB[map == null ? i : map[i]] = v.at(i);
        }
        if ((v = beta_constraints.vec("lower_bounds")) != null) {
          betaLB = MemoryManager.malloc8d(_dinfo.fullN() + (_dinfo._intercept ? 1 : 0));
          Arrays.fill(betaLB, Double.NEGATIVE_INFINITY);
          for (int i = 0; i < (int) v.length(); ++i)
            betaLB[map == null ? i : map[i]] = v.at(i);
        }
        if ((v = beta_constraints.vec("rho")) != null) {
          rho = MemoryManager.malloc8d(_dinfo.fullN() + (_dinfo._intercept ? 1 : 0));
          for (int i = 0; i < (int) v.length(); ++i)
            rho[map == null ? i : map[i]] = v.at(i);
        }
        // mean override (for data standardization)
        if ((v = beta_constraints.vec("mean")) != null) {
          for(int i = 0; i < v.length(); ++i) {
            if(!v.isNA(i)) {
              int idx = map == null ? i : map[i];
              if (idx > _dinfo._cats) {
                _dinfo._normSub[idx - _dinfo._cats] = v.at(i);
              } else {
                // categorical, will be ignored
              }
            }
          }
        }
        // standard deviation override (for data standardization)
        if ((v = beta_constraints.vec("std_dev")) != null) {
          for (int i = 0; i < v.length(); ++i) {
            if (!v.isNA(i)) {
              int idx = map == null ? i : map[i];
              if (idx > _dinfo._cats) {
                _dinfo._normMul[idx - _dinfo._cats] = v.at(i);
              } else {
                // categorical, will be ignored
              }
            }
          }
        }
        if (_dinfo._normMul != null) {
          double normG = 0, normS = 0;
          for (int i = numoff; i < _dinfo.fullN(); ++i) {
            double s = _dinfo._normSub[i - numoff];
            double d = 1.0 / _dinfo._normMul[i - numoff];
            if (betaUB != null && !Double.isInfinite(betaUB[i]))
              betaUB[i] *= d;
            if (betaLB != null && !Double.isInfinite(betaUB[i]))
              betaLB[i] *= d;
            if (betaGiven != null) {
              normG += betaGiven[i] * s;
              betaGiven[i] *= d;
            }
            if (betaStart != null) {
              normS += betaStart[i] * s;
              betaStart[i] *= d;
            }
          }
          if (_dinfo._intercept) {
            int n = _dinfo.fullN();
            if (betaGiven != null)
              betaGiven[n] -= normG;
            if (betaStart != null)
              betaStart[n] -= normS;
          }
        }
        if(betaStart == null && betaGiven != null)
          betaStart = betaGiven.clone();
        if(betaStart != null) {
          if (betaLB != null || betaUB != null) {
            for (int i = 0; i < betaStart.length; ++i) {
              if (betaLB != null && betaLB[i] > betaStart[i])
                betaStart[i] = betaLB[i];
              if (betaUB != null && betaUB[i] < betaStart[i])
                betaStart[i] = betaUB[i];
            }
          }
        }
        _bc.setBetaStart(betaStart).setLowerBounds(betaLB).setUpperBounds(betaUB).setProximalPenalty(betaGiven, rho);
      }
      if(_parms._non_negative) {
        if(_bc._betaLB != null) {
          for (int i = 0; i < _bc._betaLB.length - 1; ++i)
            _bc._betaLB[i] = Math.max(0, _bc._betaLB[i]);
        } else {
          _bc._betaLB = MemoryManager.malloc8d(_dinfo.fullN() + 1);
          _bc._betaLB[_dinfo.fullN()] = Double.NEGATIVE_INFINITY;
          _bc._betaUB = MemoryManager.malloc8d(_dinfo.fullN() + 1);
          Arrays.fill(_bc._betaUB,Double.POSITIVE_INFINITY);
        }
      }
      _tInfos = new GLMTaskInfo[_parms._nfolds + 1];
      InitTsk itsk = new InitTsk(0, _parms._intercept, null);
      H2O.submitTask(itsk).join();

      assert itsk._nobs == 0 || itsk._gtNull != null;
      assert itsk._nobs == 0 || itsk._nobs == itsk._gtNull._nobs:"unexpected nobs, " + itsk._nobs + " != " + itsk._gtNull._nobs;// +", filterVec = " + (itsk._gtNull._rowFilter != null) + ", nrows = " + itsk._gtNull._rowFilter.length() + ", mean = " + itsk._gtNull._rowFilter.mean()
      assert _rowFilter.nChunks() == _dinfo._adaptedFrame.anyVec().nChunks();
      assert Math.abs((_dinfo._adaptedFrame.numRows() - _rowFilter.mean() * _rowFilter.length()) - itsk._nobs) < 1e-8:"unexpected nobs, expected " + itsk._nobs + ", but got " + (_dinfo._adaptedFrame.numRows() - _rowFilter.mean() * _rowFilter.length());
      assert _rowFilter != null;
      if (itsk._nobs == 0) { // can happen if all rows have missing value and we're filtering missing out
        error("training_frame", "Got no data to run on after filtering out the rows with missing values.");
        return;
      }
      if (itsk._yMin == itsk._yMax) {
        error("response", "Can not run glm on dataset with constant response. Response == " + itsk._yMin + " for all rows in the dataset after filtering out rows with NAs, got " + itsk._nobs + " rows out of " + _dinfo._adaptedFrame.numRows() + " rows total.");
        return;
      } if (itsk._nobs < (_dinfo._adaptedFrame.numRows() >> 1)) { // running less than half of rows?
        warn("_training_frame", "Dataset has less than 1/2 of the data after filtering out rows with NAs");
      }
      if(_parms._prior > 0)
        _iceptAdjust = -Math.log(itsk._ymu * (1-_parms._prior)/(_parms._prior * (1-itsk._ymu)));
      // GLMTaskInfo(Key dstKey, int foldId, long nobs, double ymu, double lmax, double[] beta, GradientInfo ginfo, double objVal){
      GLMGradientTask gtBetastart = itsk._gtBetaStart != null?itsk._gtBetaStart:itsk._gtNull;
      _bc.adjustGradient(itsk._gtNull._beta,itsk._gtNull._gradient);
      if(_parms._alpha == null)
        _parms._alpha = new double[]{_parms._solver == Solver.IRLSM || _parms._solver == Solver.COORDINATE_DESCENT_NAIVE ?.5:0};
      double lmax =  lmax(itsk._gtNull);
      double objval = gtBetastart._likelihood/gtBetastart._nobs;
      double l2pen = .5 * lmax * (1 - _parms._alpha[0]) * ArrayUtils.l2norm2(gtBetastart._beta, _dinfo._intercept);
      l2pen += _bc.proxPen(gtBetastart._beta);
      objval += l2pen;
      double objStart = objVal(gtBetastart._likelihood,gtBetastart._beta, lmax, gtBetastart._nobs,_parms._intercept);
      _tInfos[0] = new GLMTaskInfo(_dest, 0, itsk._nobs, itsk._wsum, _parms._prior > 0?_parms._prior:itsk._ymu,lmax,_bc._betaStart, _dinfo.fullN() + (_dinfo._intercept?1:0), new GLMGradientInfo(gtBetastart._likelihood,objval, gtBetastart._gradient),objStart);
      _tInfos[0]._nullGradNorm = ArrayUtils.linfnorm(itsk._gtNull._gradient, false);
      _tInfos[0]._nullDevTrain = itsk._gtNull._val.nullDeviance();
      _sc.addIterationScore(0, gtBetastart._likelihood, objStart);
      if (_parms._lambda != null) { // check the lambdas
        ArrayUtils.mult(_parms._lambda, -1);
        Arrays.sort(_parms._lambda);
        ArrayUtils.mult(_parms._lambda, -1);
        int i = 0;
        while (i < _parms._lambda.length && _parms._lambda[i] > _tInfos[0]._lambdaMax) ++i;
        if (i == _parms._lambda.length)
          error("_lambda", "All passed lambda values are > lambda_max = " + _tInfos[0]._lambdaMax + ", nothing to compute.");
        if (i > 0) {
          _parms._lambda = Arrays.copyOfRange(_parms._lambda, i, _parms._lambda.length);
          warn("_lambda", "removed " + i + " lambda values which were greater than lambda_max = " + _tInfos[0]._lambdaMax);
        }
      } else { // fill in the default lambda(s)
        if (_parms._lambda_search) {
          if (_parms._nlambdas == 1)
             error("_nlambdas", "Number of lambdas must be > 1 when running with lambda_search!");
          if (_parms._lambda_min_ratio == -1)
            _parms._lambda_min_ratio = _tInfos[0]._nobs > 25 * _dinfo.fullN() ? 1e-4 : 1e-2;
          final double d = Math.pow(_parms._lambda_min_ratio, 1.0 / (_parms._nlambdas - 1));
          _parms._lambda = MemoryManager.malloc8d(_parms._nlambdas);
          _parms._lambda[0] = _tInfos[0]._lambdaMax;
          for (int i = 1; i < _parms._lambda.length; ++i)
            _parms._lambda[i] = _parms._lambda[i - 1] * d;
          _lambdaId = 1; // don't bother with lmax model (which we know already)
        } else
          _parms._lambda = new double[]{_tInfos[0]._lambdaMax * (_dinfo.fullN() < (_tInfos[0]._nobs >> 4) ? 1e-3 : 1e-1)};
      }
      _model = new GLMModel(_dest, _parms, GLM.this, _tInfos[0]._ymu, _dinfo._adaptedFrame.lastVec().sigma(),_tInfos[0]._lambdaMax, _tInfos[0]._nobs, hasWeightCol(), hasOffsetCol());
      String [] warns = _model.adaptTestForTrain(_valid, true, true);
      for(String s:warns) warn("_validation_frame",s);
      final Submodel nullSm = new Submodel(_parms._lambda[0], _bc._betaStart, 0, itsk._gtNull._val.explainedDev(),itsk._gtNullTest != null?itsk._gtNullTest._val.residualDeviance():Double.NaN);
      _model.setSubmodel(nullSm);
      _model._output.setSubmodelIdx(0);
      _model._output._training_metrics = itsk._gtNull._val.makeModelMetrics(_model,_parms.train());
      if(_valid != null)
        _model._output._validation_metrics = itsk._gtNullTest._val.makeModelMetrics(_model,_parms.valid());
      _model.delete_and_lock(GLM.this._key);
//      if(_parms._solver == Solver.COORDINATE_DESCENT) { // make needed vecs
//        double eta = _parms.link(_tInfos[0]._ymu);
//        _tInfos[0]._eVec = _dinfo._adaptedFrame.anyVec().makeCon(eta);
//        _tInfos[0]._wVec = _dinfo._adaptedFrame.anyVec().makeCon(1);
//        _tInfos[0]._zVec = _dinfo._adaptedFrame.lastVec().makeCopy(null);
//        _tInfos[0]._iVec = _dinfo._adaptedFrame.anyVec().makeCon(1);
//      }
      if(_parms._max_iterations == -1) {
        if(_parms._solver == Solver.IRLSM) {

          _parms._max_iterations = _parms._lambda_search ? 10 * _parms._nlambdas : 50;
        } else {
          _parms._max_iterations = Math.max(20,_dinfo.fullN() >> 2);
          if(_parms._lambda_search)
            _parms._max_iterations = _parms._nlambdas * 100;
        }
=======
    public synchronized TwoDimTable to2dTable() {
      String[] cnames = new String[]{"timestamp", "duration", "iteration", "lambda", "predictors", "Explained Deviance (train)", "Explained Deviance (test)"};
      String[] ctypes = new String[]{"string", "string", "int", "string","int", "double","double"};
      String[] cformats = new String[]{"%s", "%s", "%d","%s", "%d", "%.3f","%.3f"};
      TwoDimTable res = new TwoDimTable("Scoring History", "", new String[_lambdaIters.size()], cnames, ctypes, cformats, "");
      int j = 0;
      DateTimeFormatter fmt = DateTimeFormat.forPattern("yyyy-MM-dd HH:mm:ss");
      for (int i = 0; i < _lambdaIters.size(); ++i) {
        int col = 0;
        res.set(i, col++, fmt.print(_scoringTimes.get(i)));
        res.set(i, col++, PrettyPrint.msecs(_scoringTimes.get(i) - _scoringTimes.get(0), true));
        res.set(i, col++, _lambdaIters.get(i));
        res.set(i, col++, lambdaFormatter.format(_lambdas.get(i)));
        res.set(i, col++, _lambdaPredictors.get(i));
        res.set(i, col++, _lambdaDevTrain.get(i));
        if(_lambdaDevTest.size() > i)
          res.set(i, col++, _lambdaDevTest.get(i));
>>>>>>> 4f96ee57
      }
      return res;
    }
  }

  private transient ScoringHistory _sc;
  private transient LambdaSearchScoringHistory _lsc;

  long _t0 = System.currentTimeMillis();

  private transient double _iceptAdjust = 0;

  private transient GradientInfo _ginfo;
  private double _lmax;
  private transient long _nobs;
  private transient GLMModel _model;
  // special vecs made for irlsm
  private static final String _wName = "__glm_irlsm_wvec";
  private static final String _zName = "__glm_irlsm_zvec";
  private transient Vec _w;
  private transient Vec _z;
  // and for multinomial irlsm

  @Override
  public int nclasses() {
    if (_parms._family == Family.multinomial)
      return _nclass;
    if (_parms._family == Family.binomial)
      return 2;
    return 1;
  }
  private boolean doingIRLSM() {
    if (_parms._family == Family.gaussian && _parms._link == Link.identity)
      return false; // no need for IRLSM, standard LSM will do
    if (_parms._solver == Solver.IRLSM)
      return true;
    if (_parms._solver == Solver.AUTO)
      return true; // todo
    return false;
  }

  private transient double[] _nullBeta;


  private double[] getNullPrediction() {
    double [] nb = getNullBeta();
    if(_parms._family != Family.multinomial)
      return new double[]{_parms.linkInv(nb[nb.length-1])};
    double [] res = new double[_nclass];
    if(_parms._intercept) {
      int N = _dinfo.fullN()+1;
      for (int i = 0; i < res.length; ++i)
        res[i] = Math.exp(nb[_dinfo.fullN() + i*N]);
    }
    return res;
  }
  private double[] getNullBeta() {
    if (_nullBeta == null) {
      if (_parms._family == Family.multinomial) {
        _nullBeta = MemoryManager.malloc8d((_dinfo.fullN() + 1) * nclasses());
        int N = _dinfo.fullN() + 1;
        for (int i = 0; i < nclasses(); ++i)
          _nullBeta[_dinfo.fullN() + i * N] = Math.log(_state._ymu[i]);
      } else {
        _nullBeta = MemoryManager.malloc8d(_dinfo.fullN() + 1);
        if (_parms._intercept)
          _nullBeta[_dinfo.fullN()] = new GLMModel.GLMWeightsFun(_parms).link(_state._ymu[0]);
        else
          _nullBeta[_dinfo.fullN()] = 0;
      }
    }
    return _nullBeta;
  }

  private transient GLMMetricBuilder _nullValidation;

  // static so I can make inner class mr task without sending whole glm over
  private static GLMMetricBuilder getNullValidation(final GLM glm) {
    return null;
  }

  protected boolean computePriorClassDistribution(){return _parms._family == Family.multinomial;}

  @Override
  public void init(boolean expensive) {
    super.init(expensive);
    hide("_balance_classes", "Not applicable since class balancing is not required for GLM.");
    hide("_max_after_balance_size", "Not applicable since class balancing is not required for GLM.");
    hide("_class_sampling_factors", "Not applicable since class balancing is not required for GLM.");
    _parms.validate(this);
    if(_response != null)
      switch( _parms._family) {
        case binomial:
          if( !_response.isBinary() && _nclass != 2)
            error("_family", H2O.technote(2, "Binomial requires the response to be a 2-class categorical or a binary column (0/1)"));
          break;
        case multinomial:
          if (_nclass <= 2) error("_family", H2O.technote(2, "Multinomial requires a categorical response with at least 3 levels (for 2 class problem use family=binomial."));
          break;
        case poisson:
          if (_nclass != 1) error("_family", "Poisson requires the response to be numeric.");
          if(_response.min() < 0)
            error("_family", "Poisson requires response >= 0");
          if(!_response.isInt())
            warn("_family","Poisson expects non-negative integer response, got floats.");
          break;
        case gamma:
          if (_nclass != 1) error("_distribution", H2O.technote(2, "Gamma requires the response to be numeric."));
          if(_response.min() <= 0) error("_family","Gamma requires positive respone");
          break;
        case tweedie:
          if (_nclass != 1) error("_family", H2O.technote(2, "Tweedie requires the response to be numeric."));
          break;
        case gaussian:
//          if (_nclass != 1) error("_family", H2O.technote(2, "Gaussian requires the response to be numeric."));
          break;
        default:
          error("_family","Invalid distribution: " + _parms._distribution);
      }
    if (expensive) {
      if (error_count() > 0) return;
      _lsc = new LambdaSearchScoringHistory();
      _sc = new ScoringHistory();
      if (_parms._alpha == null)
        _parms._alpha = new double[]{_parms._solver == Solver.IRLSM || _parms._solver == Solver.COORDINATE_DESCENT_NAIVE ? .5 : 0};
      _train.bulkRollups(); // make sure we have all the rollups computed in parallel
      _sc = new ScoringHistory();
      _t0 = System.currentTimeMillis();
      if (_parms._lambda_search || !_parms._intercept || _parms._lambda == null || _parms._lambda[0] > 0)
        _parms._use_all_factor_levels = true;
      if (_parms._max_active_predictors == -1)
        _parms._max_active_predictors = _parms._solver == Solver.IRLSM ? 7000 : 100000000;
      if (_parms._link == Link.family_default)
        _parms._link = _parms._family.defaultLink;
      _dinfo = new DataInfo(_train.clone(), _valid, 1, _parms._use_all_factor_levels || _parms._lambda_search, _parms._standardize ? DataInfo.TransformType.STANDARDIZE : DataInfo.TransformType.NONE, DataInfo.TransformType.NONE, _parms._missing_values_handling == MissingValuesHandling.Skip, false ,_parms._missing_values_handling == MissingValuesHandling.MeanImputation, hasWeightCol(), hasOffsetCol(), hasFoldCol());
      checkMemoryFootPrint(_dinfo);
      if (_parms._max_iterations == -1) { // fill in default max iterations
        int numclasses = _parms._family == Family.multinomial?nclasses():1;
        if (_parms._solver == Solver.IRLSM) {
          _parms._max_iterations = _parms._lambda_search ? numclasses * 10 * _parms._nlambdas : numclasses * 50;
        } else {
          _parms._max_iterations = numclasses * Math.max(20, _dinfo.fullN() >> 2);
          if (_parms._lambda_search)
            _parms._max_iterations = _parms._nlambdas * 100 * numclasses;
        }
      }

      if (_valid != null)
        _validDinfo = _dinfo.validDinfo(_valid);
      _state = new ComputationState(_job._key, _parms, _dinfo, null, nclasses());
      // skipping extra rows? (outside of weights == 0)GLMT
      boolean skippingRows = (_parms._missing_values_handling == MissingValuesHandling.Skip && _train.hasNAs());
      if (true || hasWeightCol() || _train.hasNAs()) { // need to re-compute means and sd
        boolean setWeights = skippingRows && _parms._lambda_search && _parms._alpha[0] > 0;
        if (setWeights) {
          Vec wc = _weights == null ? _dinfo._adaptedFrame.anyVec().makeCon(1) : _weights.makeCopy();
          _dinfo.setWeights(_generatedWeights = "__glm_gen_weights", wc);
        }
        YMUTask ymt = new YMUTask(_dinfo, _parms._family == Family.multinomial?nclasses():1, !_parms._stdOverride, setWeights, skippingRows,true).doAll(_dinfo._adaptedFrame);
        if (ymt._wsum == 0)
          throw new IllegalArgumentException("No rows left in the dataset after filtering out rows with missing values. Ignore columns with many NAs or impute your missing values prior to calling glm.");
        Log.info(LogMsg("using " + ymt._nobs + " nobs out of " + _dinfo._adaptedFrame.numRows() + " total"));
        _nobs = ymt._nobs;
        if (_parms._obj_reg == -1)
          _parms._obj_reg = 1.0 / ymt._wsum;
        _dinfo.updateWeightedSigmaAndMean(ymt._basicStats.sigma(), ymt._basicStats.mean());
        _state._ymu = _parms._intercept?ymt._yMu:new double[]{_parms.linkInv(0)};
      } else {
        _nobs = _train.numRows();
        if (_parms._obj_reg == -1)
          _parms._obj_reg = 1.0 / _nobs;
        if (_parms._family == Family.multinomial) {
          _state._ymu = MemoryManager.malloc8d(_nclass);
          for (int i = 0; i < _state._ymu.length; ++i)
            _state._ymu[i] = _priorClassDist[i];
        } else
          _state._ymu = new double[]{_parms._intercept?_train.lastVec().mean():_parms.linkInv(0)};
      }
      BetaConstraint bc = (_parms._beta_constraints != null)?new BetaConstraint(_parms._beta_constraints.get()):new BetaConstraint();
      if((bc.hasBounds() || bc.hasProximalPenalty()) && _parms._compute_p_values)
        error("_compute_p_values","P-values can not be computed for constrained problems");
      _state.setBC(bc);
      if(hasOffsetCol() && _parms._intercept) { // fit intercept
        GLMGradientSolver gslvr = new GLMGradientSolver(_job._key,_parms, _dinfo.filterExpandedColumns(new int[0]), 0, _state.activeBC());
        double [] x = new L_BFGS().solve(gslvr,new double[]{-_offset.mean()}).coefs;
        x[0] = _parms.linkInv(x[0]);
        _state._ymu = x;
        Log.info(LogMsg("fitted intercept = " + x[0]));
      }
      if (_parms._prior > 0)
        _iceptAdjust = -Math.log(_state._ymu[0] * (1 - _parms._prior) / (_parms._prior * (1 - _state._ymu[0])));
      ArrayList<Vec> vecs = new ArrayList<>();
      if(_weights != null) vecs.add(_weights);
      if(_offset != null) vecs.add(_offset);
      vecs.add(_response);
      _model = new GLMModel(_result, _parms, GLM.this, _state._ymu, _dinfo._adaptedFrame.lastVec().sigma(), _lmax, _nobs);
      String[] warns = _model.adaptTestForTrain(_valid, true, true);
      for (String s : warns) warn("_validation_frame", s);
      if (_parms._lambda_min_ratio == -1)
        _parms._lambda_min_ratio = (_nobs >> 4) >  _dinfo.fullN() ? 1e-4 : 1e-2;
      double [] beta = getNullBeta();
      GLMGradientInfo ginfo = new GLMGradientSolver(_job._key,_parms, _dinfo, 0, _state.activeBC()).getGradient(beta);
      _state.updateState(beta,ginfo);
      if (_parms._lambda == null) {  // no lambda given, we will base lambda as a fraction of lambda max
        _lmax = lmax(ginfo._gradient);
        if (_parms._lambda_search) {
          if (_parms._nlambdas == -1)
            _parms._nlambdas = 100;
          _parms._lambda = new double[_parms._nlambdas];

          double dec = Math.pow(_parms._lambda_min_ratio, 1.0/(_parms._nlambdas - 1));
          _parms._lambda[0] = _lmax;
          double l = _lmax;
          for (int i = 1; i < _parms._nlambdas; ++i)
            _parms._lambda[i] = (l *= dec);
          // todo set the null submodel
        } else
          _parms._lambda = new double[]{10 * _parms._lambda_min_ratio * _lmax};
      }
      // clone2 so that I don't change instance which is in the DKV directly
      // (clone2 also shallow clones _output)
      _model.clone2().delete_and_lock(_job._key);
    }
  }

  protected static final long WORK_TOTAL = 1000000;

  @Override protected GLMDriver trainModelImpl() { return new GLMDriver(); }

  private final double lmax(double[] grad) {
    return Math.max(ArrayUtils.maxValue(grad), -ArrayUtils.minValue(grad)) / Math.max(1e-2, _parms._alpha[0]);
  }
  private transient ComputationState _state;

  /**
   * Main loop of the glm algo.
   */
  public final class GLMDriver extends Driver implements ProgressMonitor {
    private long _workPerIteration;


    private void doCleanup() {
      try {
        _model.unlock(_job);
      } catch(Throwable t){
        // nada
      }
      try {
        _parms.read_unlock_frames(_job);
      } catch (Throwable t) {
        // nada
      }
      Scope.exit(_keys2Keep.values().toArray(new Key[0]));
    }
    private transient Cholesky _chol;
    private transient L1Solver _lslvr;

    private double[] solveGram(Gram gram, double [] xy) {
      if(!_parms._intercept) {
        gram.dropIntercept();
        xy = Arrays.copyOf(xy, xy.length - 1);
      }
      int [] zeros = gram.dropZeroCols();

      assert zeros.length == 0:"zero column(s) in gram matrix";
      gram.mul(_parms._obj_reg);
      ArrayUtils.mult(xy, _parms._obj_reg);
      if(_parms._remove_collinear_columns || _parms._compute_p_values) {
        ArrayList<Integer> ignoredCols = new ArrayList<>();
        Cholesky chol = ((_state._iter == 0)?gram.qrCholesky(ignoredCols):gram.cholesky(null));
        if(!ignoredCols.isEmpty() && !_parms._remove_collinear_columns) {
          int [] collinear_cols = new int[ignoredCols.size()];
          for(int i = 0; i < collinear_cols.length; ++i)
            collinear_cols[i] = ignoredCols.get(i);
          throw new Gram.CollinearColumnsException("Found collinear columns in the dataset. P-values can not be computed with collinear columns in the dataset. Set remove_collinear_columns flag to true to remove collinear columns automatically. Found collinear columns " + Arrays.toString(ArrayUtils.select(_dinfo.coefNames(),collinear_cols)));
        }
        if(!chol.isSPD()) throw new NonSPDMatrixException();
        _chol = chol;
        if(!ignoredCols.isEmpty()) { // got some redundant cols
          int [] collinear_cols = new int[ignoredCols.size()];
          for(int i = 0; i < collinear_cols.length; ++i)
            collinear_cols[i] = ignoredCols.get(i);
          String [] collinear_col_names = ArrayUtils.select(_state.activeData().coefNames(),collinear_cols);
          // need to drop the cols from everywhere
          _model.addWarning("Removed collinear columns " + Arrays.toString(collinear_col_names));
          Log.warn("Removed collinear columns " + Arrays.toString(collinear_col_names));
          _state.removeCols(collinear_cols);
          xy = ArrayUtils.removeIds(xy,collinear_cols);
        }
        chol.solve(xy);
      } else { // todo add switch between COD and ADMM
        GramSolver slvr = new GramSolver(gram.clone(), xy.clone(), _parms._intercept, _state.l2pen(),_state.l1pen(), _state.activeBC()._betaGiven, _state.activeBC()._rho, _state.activeBC()._betaLB, _state.activeBC()._betaUB);
        _chol = slvr._chol;
        if(_state.l1pen() == 0 && !_state.activeBC().hasBounds()) {
          slvr.solve(xy);
        } else {
          xy = MemoryManager.malloc8d(xy.length);
//          if(_parms._solver == Solver.IRLSM)
            (_lslvr = new ADMM.L1Solver(1e-4, 10000)).solve(slvr, xy, _state.l1pen(), _parms._intercept, _state.activeBC()._betaLB, _state.activeBC()._betaUB);
//          else if(_parms._solver == Solver.COORDINATE_DESCENT){

//          } else throw new IllegalStateException("solver can only be IRLSM or COD at this point.");

        }
      }
      return _parms._intercept?xy:Arrays.copyOf(xy,xy.length+1);
    }

    private void fitIRLSM_multinomial(){
      assert _dinfo._responses == 3;
      double relImprovement = 1;
      double obj = _state.objective();
      while(_state._iter < _parms._max_iterations && relImprovement > _parms._objective_epsilon) {
        for (int c = 0; c < _nclass; ++c) {
          if (_state.activeDataMultinomial(c).fullN() == 0) continue;
          LineSearchSolver ls = (_state.l1pen() == 0 && !_state.activeBC().hasBounds())
            ? new MoreThuente(_state.gslvrMultinomial(c), _state.betaMultinomial(c), _state.ginfoMultinomial(c))
            : new SimpleBacktrackingLS(_state.gslvrMultinomial(c), _state.betaMultinomial(c), _state.l1pen());
          GLMWeightsFun glmw = new GLMWeightsFun(_parms);
          double bdiff = _parms._beta_epsilon + 1;
          _state._iter++;
          long t1 = System.currentTimeMillis();
          new GLMMultinomialUpdate(_state.activeData(), _job._key, _state.beta(), c).doAll(_state.activeData()._adaptedFrame);
          long t2 = System.currentTimeMillis();
          GLMIterationTask t = new GLMTask.GLMIterationTask(_job._key, _state.activeDataMultinomial(c), glmw, ls.getX(), c).doAll(_state.activeDataMultinomial(c)._adaptedFrame);
          long t3 = System.currentTimeMillis();
          double[] betaCnd = solveGram(t._gram, t._xy);
          long t4 = System.currentTimeMillis();
          if (!ls.evaluate(ArrayUtils.subtract(betaCnd, ls.getX(), betaCnd))) {
            Log.info(LogMsg("Ls failed " + ls));
            continue;
          }
          long t5 = System.currentTimeMillis();
          _state.setBetaMultinomial(c, ls.getX(), (GLMSubsetGinfo) ls.ginfo());
          bdiff = betaDiff(t._beta, ls.getX());
          // update multinomial
          if(!_parms._lambda_search)
            updateProgress();
          Log.info(LogMsg("computed in " + (t2 - t1) + "+" + (t3 - t2) + "+" + (t4 - t3) + "+" + (t5 - t4) + "=" + (t5 - t1) + "ms, step = " + ls.step() + ((_lslvr != null) ? ", l1solver " + _lslvr : "") + " bdiff = " + bdiff));
        }
        relImprovement = (obj - _state.objective())/obj;
        obj = _state.objective();
      }
    }

    private void fitLSM(){
      GLMIterationTask t = new GLMTask.GLMIterationTask(_job._key, _state.activeData(), new GLMWeightsFun(_parms), null).doAll(_state.activeData()._adaptedFrame);
      _state.updateState(solveGram(t._gram,t._xy), -1);
    }

    private void fitIRLSM() {
      GLMWeightsFun glmw = new GLMWeightsFun(_parms);
      double [] betaCnd = _state.beta();
      LineSearchSolver ls = null;
      boolean firstIter = true;
      try {
        while (true) {
          long t1 = System.currentTimeMillis();
          GLMIterationTask t = new GLMTask.GLMIterationTask(_job._key, _state.activeData(), glmw, betaCnd).doAll(_state.activeData()._adaptedFrame);
          assert !firstIter || MathUtils.compare(t._likelihood,_state.likelihood(),1e-15,1e-15):LogMsg("likelihoods don't match, " + t._likelihood + " != " + _state.likelihood());
          long t2 = System.currentTimeMillis();
          if (Double.isNaN(t._likelihood) || _state.objective(t._beta, t._likelihood) > _state.objective() + _parms._objective_epsilon) {
            assert !_state._lsNeeded;
            _state._lsNeeded = true;
          } else {
            if (!firstIter && !_state._lsNeeded && !progress(t._beta, t._likelihood))
              return;
            betaCnd = _parms._solver == Solver.COORDINATE_DESCENT ? COD_solve(t, _state._alpha, _state.lambda()) : solveGram(t._gram, t._xy);
          }
          firstIter = false;
          long t3 = System.currentTimeMillis();
          if(_state._lsNeeded) {
            if(ls == null)
              ls = (_state.l1pen() == 0 && !_state.activeBC().hasBounds())
                 ? new MoreThuente(_state.gslvr(),_state.beta(), _state.ginfo())
                 : new SimpleBacktrackingLS(_state.gslvr(),_state.beta().clone(), _state.l1pen(), _state.ginfo());

            if (!ls.evaluate(ArrayUtils.subtract(betaCnd, ls.getX(), betaCnd))) {
              Log.info(LogMsg("Ls failed " + ls));
              return;
            }
            betaCnd = ls.getX();
            if(!progress(betaCnd,ls.ginfo()))
              return;
            long t4 = System.currentTimeMillis();
            Log.info(LogMsg("computed in " + (t2 - t1) + "+" + (t3 - t2) + "+" + (t4 - t3) + "=" + (t4 - t1) + "ms, step = " + ls.step() + ((_lslvr != null) ? ", l1solver " + _lslvr : "")));
          } else
            Log.info(LogMsg("computed in " + (t2 - t1) + "+" + (t3 - t2) + "=" + (t3 - t1) + "ms, step = " + 1 + ((_lslvr != null) ? ", l1solver " + _lslvr : "")));
        }
      } catch(NonSPDMatrixException e) {
        Log.warn(LogMsg("Got Non SPD matrix, stopped."));
      }
    }

    private void fitLBFGS() {
      double [] beta = _state.beta();
      double lambda = _state.lambda();
      final double l1pen = _state.l1pen();
      final double l2pen = _state.l2pen();
      GLMGradientSolver gslvr = _state.gslvr();
      GLMWeightsFun glmw = new GLMWeightsFun(_parms);
      if (_parms._family == Family.multinomial) {
        beta = MemoryManager.malloc8d((_state.activeData().fullN() + 1) * _nclass);
        int P = _state.activeData().fullN() + 1;
        for (int i = 0; i < _nclass; ++i)
          beta[i * P + P - 1] = glmw.link(_state._ymu[i]);
      }

      if (beta == null) {
        beta = MemoryManager.malloc8d(_state.activeData().fullN() + 1);
        if (_parms._intercept)
          beta[beta.length - 1] = glmw.link(_state._ymu[0]);
      }
      L_BFGS lbfgs = new L_BFGS().setObjEps(_parms._objective_epsilon).setGradEps(_parms._gradient_epsilon).setMaxIter(_parms._max_iterations);
      assert beta.length == _state.ginfo()._gradient.length;
      int P = _dinfo.fullN();
      if (l1pen > 0 || _state.activeBC().hasBounds()) {
        double[] nullBeta = MemoryManager.malloc8d(beta.length); // compute ginfo at null beta to get estimate for rho
        if (_dinfo._intercept) {
          if (_parms._family == Family.multinomial) {
            for (int c = 0; c < _nclass; c++)
              nullBeta[(c + 1) * (P + 1) - 1] = glmw.link(_state._ymu[c]);
          } else
            nullBeta[nullBeta.length - 1] = glmw.link(_state._ymu[0]);
        }
        GradientInfo ginfo = gslvr.getGradient(nullBeta);
        double[] direction = ArrayUtils.mult(ginfo._gradient.clone(), -1);
        double t = 1;
        if (l1pen > 0) {
          MoreThuente mt = new MoreThuente(gslvr,nullBeta);
          mt.evaluate(direction);
          t = mt.step();
        }
        double[] rho = MemoryManager.malloc8d(beta.length);
        double r = _state.activeBC().hasBounds()?1:.1;
        BetaConstraint bc = _state.activeBC();
        // compute rhos
        for (int i = 0; i < rho.length - 1; ++i)
          rho[i] = r * ADMM.L1Solver.estimateRho(nullBeta[i] + t * direction[i], l1pen, bc._betaLB == null ? Double.NEGATIVE_INFINITY : bc._betaLB[i], bc._betaUB == null ? Double.POSITIVE_INFINITY : bc._betaUB[i]);
        for (int ii = P; ii < rho.length; ii += P + 1)
          rho[ii] = r * ADMM.L1Solver.estimateRho(nullBeta[ii] + t * direction[ii], 0, bc._betaLB == null ? Double.NEGATIVE_INFINITY : bc._betaLB[ii], bc._betaUB == null ? Double.POSITIVE_INFINITY : bc._betaUB[ii]);
        final double[] objvals = new double[2];
        objvals[1] = Double.POSITIVE_INFINITY;
        double reltol = L1Solver.DEFAULT_RELTOL;
        double abstol = L1Solver.DEFAULT_ABSTOL;
        double ADMM_gradEps = 1e-3;
        ProximalGradientSolver innerSolver = new ProximalGradientSolver(gslvr, beta, rho, _parms._objective_epsilon * 1e-1, _parms._gradient_epsilon, new ProgressMonitor() {
          @Override
          public boolean progress(double[] betaDiff, GradientInfo ginfo) {return ++_state._iter < _parms._max_iterations;}
        });
        new ADMM.L1Solver(ADMM_gradEps, 250, reltol, abstol).solve(innerSolver, beta, l1pen, true, _state.activeBC()._betaLB, _state.activeBC()._betaUB);
        _state.updateState(beta,gslvr.getGradient(beta));
      } else {
        Result r = lbfgs.solve(gslvr, beta, _state.ginfo(), new ProgressMonitor() {
          @Override
          public boolean progress(double[] beta, GradientInfo ginfo) {
            if(_state._iter < 4 || ((_state._iter & 3) == 0))
              Log.info(LogMsg("LBFGS, gradient norm = " + ArrayUtils.linfnorm(ginfo._gradient,false)));
            return GLMDriver.this.progress(beta,ginfo);
          }
        });
        Log.info(LogMsg(r.toString()));
        _state.updateState(r.coefs,(GLMGradientInfo)r.ginfo);
      }
    }

<<<<<<< HEAD
    protected void solve(boolean doLineSearch){
      if (_activeData.fullN() > _parms._max_active_predictors)
        throw new TooManyPredictorsException();
      Solver solverType = _parms._solver;
      if(solverType == Solver.AUTO)
        if(_activeData.fullN() > 6000 || _activeData._adaptedFrame.numCols() > 500)
          solverType = Solver.L_BFGS;
        else
          solverType = Solver.IRLSM; // default choice
      switch(solverType) {
        case L_BFGS: {
          double[] beta = _taskInfo._beta;
          assert beta.length == _activeData.fullN()+1;
          GradientSolver solver = new GLMGradientSolver(_parms, _activeData, _parms._lambda[_lambdaId] * (1 - _parms._alpha[0]), _taskInfo._ymu, _taskInfo._wsum, _rowFilter);
          if(_bc._betaGiven != null && _bc._rho != null)
            solver = new ProximalGradientSolver(solver,_bc._betaGiven,_bc._rho);
          if (beta == null) {
            beta = MemoryManager.malloc8d(_activeData.fullN() + (_activeData._intercept ? 1 : 0));
            if (_activeData._intercept)
              beta[beta.length - 1] = _parms.link(_taskInfo._ymu);
          }
          L_BFGS lbfgs = new L_BFGS().setMinIter(5).setObjEps(_parms._objective_epsilon).setGradEps(_parms._gradient_epsilon).setMaxIter(_parms._max_iterations);
          assert beta.length == _taskInfo._ginfo._gradient.length;
          final double l1pen = _parms._lambda[_lambdaId] * _parms._alpha[0];
          if(l1pen > 0 || _bc.hasBounds()) {
            // compute gradient at null beta to get estimate for rho
            double [] nullBeta = MemoryManager.malloc8d(_taskInfo._beta.length);
            if(_dinfo._intercept)
              nullBeta[nullBeta.length-1] = _parms.link(_taskInfo._ymu);
            double [] g = solver.getGradient(nullBeta)._gradient;
            ArrayUtils.mult(g,100);
            double [] rho = MemoryManager.malloc8d(beta.length);
            // compute rhos
            for(int i = 0; i < rho.length - 1; ++i)
              rho[i] = ADMM.L1Solver.estimateRho(-g[i], l1pen, _bc._betaLB == null?Double.NEGATIVE_INFINITY:_bc._betaLB[i], _bc._betaUB == null?Double.POSITIVE_INFINITY:_bc._betaUB[i]);
            int ii = rho.length - 1;
            rho[ii] = ADMM.L1Solver.estimateRho(-g[ii], 0, _bc._betaLB == null?Double.NEGATIVE_INFINITY:_bc._betaLB[ii], _bc._betaUB == null?Double.POSITIVE_INFINITY:_bc._betaUB[ii]);
            for(int i = 0; i < rho.length-1; ++i)
              rho[i] = Math.min(1000,rho[i]);
            final double [] objvals = new double[2];
            objvals[1] = Double.POSITIVE_INFINITY;
            L_BFGS.ProgressMonitor pm = new L_BFGS.ProgressMonitor(){
              public boolean progress(double [] beta, GradientInfo ginfo){
                double obj = ginfo._objVal;
                double gnorm = -1;
                if(ginfo instanceof ProximalGradientInfo) {
                  ProximalGradientInfo g = (ProximalGradientInfo)ginfo;
                  if(g._origGinfo instanceof GLMGradientInfo) {
                    GLMGradientInfo gg = (GLMGradientInfo)g._origGinfo;
                    obj = gg._objVal;
                    for(int i = 0; i < beta.length; ++i)
                      obj += l1pen * (beta[i] >= 0?beta[i]:-beta[i]);
                    // add l1pen
                    _sc.addIterationScore(_taskInfo._iter, gg._likelihood, obj);
                    double [] subgrad = ginfo._gradient.clone();
                    ADMM.subgrad(l1pen,beta,subgrad);
                    gnorm = ArrayUtils.l2norm2(subgrad,false);
                  }
                }
                if((++_taskInfo._iter & 3) == 0)
                  update(_taskInfo._workPerIteration*4, "iteration " + _taskInfo._iter+ ", objective = " + MathUtils.roundToNDigits(obj,4) + ", grad_norm = " + MathUtils.roundToNDigits(gnorm,6), GLM.this._key);
                return _taskInfo._iter < _parms._max_iterations && Job.isRunning(GLM.this._key);
              }
            };

            double reltol = L1Solver.DEFAULT_RELTOL;
            double abstol = L1Solver.DEFAULT_ABSTOL;
            double ADMM_gradEps = 1e-2;
            if(_bc != null)
              new ADMM.L1Solver(ADMM_gradEps, 500, reltol, abstol).solve(new LBFGS_ProximalSolver(solver,_taskInfo._beta,rho, pm).setObjEps(_parms._objective_epsilon).setGradEps(_parms._gradient_epsilon), _taskInfo._beta, l1pen, _activeData._intercept, _bc._betaLB, _bc._betaUB);
            else
              new ADMM.L1Solver(ADMM_gradEps, 500, reltol, abstol).solve(new LBFGS_ProximalSolver(solver, _taskInfo._beta, rho, pm).setObjEps(_parms._objective_epsilon).setGradEps(_parms._gradient_epsilon), _taskInfo._beta, l1pen);
          } else {
            Result r = lbfgs.solve(solver, beta, _taskInfo._ginfo, new L_BFGS.ProgressMonitor() {
              @Override
              public boolean progress(double[] beta, GradientInfo ginfo) {
                if(ginfo instanceof GLMGradientInfo) {
                  GLMGradientInfo gginfo = (GLMGradientInfo) ginfo;
                  _sc.addIterationScore(_taskInfo._iter, gginfo._likelihood, gginfo._objVal);
                }
                if ((_taskInfo._iter & 7) == 0) {
                  _taskInfo._worked += _taskInfo._workPerIteration*8;
                  update(_taskInfo._workPerIteration*8, "iteration " + (_taskInfo._iter + 1) + ", objective value = " + MathUtils.roundToNDigits(ginfo._objVal,4) + ", gradient norm = " + MathUtils.roundToNDigits(ArrayUtils.l2norm2(ginfo._gradient, false), 4), GLM.this._key);
                  LogInfo("LBFGS: objval = " + ginfo._objVal);
                }
                ++_taskInfo._iter;
                // todo update the model here so we can show intermediate results
                return isRunning(GLM.this._key);
              }
            });
            _taskInfo._beta = r.coefs;
          }
          break;
        }
        case COORDINATE_DESCENT_NAIVE: {

          int p = _activeData.fullN()+ 1;
          double wsum,wsumu; // intercept denum
          double [] denums;
          boolean skipFirstLevel = !_activeData._useAllFactorLevels;
          double [] beta =  _taskInfo._beta.clone(); // Warm start for vector with active columns only.
          double [] betaold = _taskInfo._beta.clone();
          double objold = _taskInfo._objVal;
          int iter2=0; // total cd iters

          // get reweighted least squares vectors
          Vec[] newVecs = _activeData._adaptedFrame.anyVec().makeZeros(3);
          Vec w = newVecs[0]; // fixed before each CD loop
          Vec z = newVecs[1]; // fixed before each CD loop
          Vec zTilda = newVecs[2]; // will be updated at every variable within CD loop
          long startTimeTotalNaive = System.currentTimeMillis();

          // generate new IRLS iteration
          while (iter2++ < 30) {

            Frame fr = new Frame(_activeData._adaptedFrame);
            fr.add("w", w); // fr has all data
            fr.add("z", z);
            fr.add("zTilda", zTilda);
            fr.add("filter", _rowFilter); //rows with nas to be skipped

            GLMGenerateWeightsTask gt = new GLMGenerateWeightsTask(GLM.this._key, _activeData, _parms, beta).doAll(fr);
            double objVal = objVal(gt._likelihood, gt._betaw, _parms._lambda[_lambdaId], _taskInfo._nobs, _activeData._intercept);
            denums = gt.denums;
            wsum = gt.wsum;
            wsumu = gt.wsumu;
            int iter1 = 0;

            // coordinate descent loop
            while (iter1++ < CD_MAX_ITERATIONS) {
              Frame fr2 = new Frame();
              fr2.add("w", w);
              fr2.add("z", z);
              fr2.add("zTilda", zTilda); // original x%*%beta if first iteration
              fr2.add("filter", _rowFilter); // na row to skip

              for(int i=0; i < _activeData._cats; i++) {
                Frame fr3 = new Frame(fr2);
                int level_num = _activeData._catOffsets[i+1]-_activeData._catOffsets[i];
                int prev_level_num = 0;
                fr3.add("xj", _activeData._adaptedFrame.vec(i));

                boolean intercept = (i == 0); // prev var is intercept
                if(!intercept) {
                  prev_level_num = _activeData._catOffsets[i]-_activeData._catOffsets[i-1];
                  fr3.add("xjm1", _activeData._adaptedFrame.vec(i-1)); // add previous categorical variable
                }

                int start_old = _activeData._catOffsets[i];
                GLMCoordinateDescentTaskSeqNaive stupdate;
                if(intercept)
                  stupdate = new GLMCoordinateDescentTaskSeqNaive(intercept, false, 4 , Arrays.copyOfRange(betaold, start_old, start_old+level_num),
                        new double [] {beta[p-1]}, _activeData._catLvls[i], null, null, null, null, null, skipFirstLevel).doAll(fr3);
                else
                  stupdate = new GLMCoordinateDescentTaskSeqNaive(intercept, false, 1 , Arrays.copyOfRange(betaold, start_old,start_old+level_num),
                          Arrays.copyOfRange(beta, _activeData._catOffsets[i-1], _activeData._catOffsets[i]) ,  _activeData._catLvls[i] ,
                          _activeData._catLvls[i-1], null, null, null, null, skipFirstLevel ).doAll(fr3);

                for(int j=0; j < level_num; ++j)
                 beta[_activeData._catOffsets[i]+j] = ADMM.shrinkage(stupdate._temp[j] / wsumu, _parms._lambda[_lambdaId] * _parms._alpha[0])
                         / (denums[_activeData._catOffsets[i]+j] / wsumu + _parms._lambda[_lambdaId] * (1 - _parms._alpha[0]));
              }

              int cat_num = 2; // if intercept, or not intercept but not first numeric, then both are numeric .
              for (int i = 0; i < _activeData._nums; ++i) {
                GLMCoordinateDescentTaskSeqNaive stupdate;
                Frame fr3 = new Frame(fr2);
                fr3.add("xj", _activeData._adaptedFrame.vec(i+_activeData._cats)); // add current variable col
                boolean intercept = (i == 0 && _activeData.numStart() == 0); // if true then all numeric case and doing beta_1

                double [] meannew=null, meanold=null, varnew=null, varold=null;
                if(i > 0 || intercept) {// previous var is a numeric var
                    cat_num = 3;
                    if(!intercept)
                     fr3.add("xjm1", _activeData._adaptedFrame.vec(i - 1 + _activeData._cats)); // add previous one if not doing a beta_1 update, ow just pass it the intercept term
                  if( _activeData._normMul!=null ) {
                    varold = new double[]{_activeData._normMul[i]};
                    meanold = new double[]{_activeData._normSub[i]};
                    if (i!= 0){
                      varnew = new double []{ _activeData._normMul[i-1]};
                      meannew = new double [] { _activeData._normSub[i-1]};
                    }
                  }
                  stupdate = new GLMCoordinateDescentTaskSeqNaive(intercept, false, cat_num , new double [] { betaold[_activeData.numStart()+ i]},
                              new double []{ beta[ (_activeData.numStart()+i-1+p)%p ]}, null, null,
                             varold, meanold, varnew, meannew, skipFirstLevel ).doAll(fr3);

                    beta[i+_activeData.numStart()] = ADMM.shrinkage(stupdate._temp[0] / wsumu, _parms._lambda[_lambdaId] * _parms._alpha[0])
                            / (denums[i+_activeData.numStart()] / wsumu + _parms._lambda[_lambdaId] * (1 - _parms._alpha[0]));
                   }
                else if (i == 0 && !intercept){ // previous one is the last categorical variable
                    int prev_level_num = _activeData.numStart()-_activeData._catOffsets[_activeData._cats-1];
                    fr3.add("xjm1", _activeData._adaptedFrame.vec(_activeData._cats-1)); // add previous categorical variable
                    if( _activeData._normMul!=null){
                      varold = new double []{ _activeData._normMul[i]};
                      meanold =  new double [] { _activeData._normSub[i]};
                    }
                    stupdate = new GLMCoordinateDescentTaskSeqNaive(intercept, false, cat_num , new double [] {betaold[ _activeData.numStart()]},
                            Arrays.copyOfRange(beta,_activeData._catOffsets[_activeData._cats-1],_activeData.numStart() ), null, _activeData._catLvls[_activeData._cats-1],
                            varold, meanold, null, null, skipFirstLevel ).doAll(fr3);
                    beta[_activeData.numStart()] = ADMM.shrinkage(stupdate._temp[0] / wsumu, _parms._lambda[_lambdaId] * _parms._alpha[0])
                            / (denums[_activeData.numStart()] / wsumu + _parms._lambda[_lambdaId] * (1 - _parms._alpha[0]));
                  }
              }

              // intercept update: preceded by a categorical or numeric variable
              Frame fr3 = new Frame(fr2);
              fr3.add("xjm1", _activeData._adaptedFrame.vec( _activeData._cats + _activeData._nums-1 ) ); // add last variable updated in cycle to the frame
              GLMCoordinateDescentTaskSeqNaive iupdate ;
              if( _activeData._adaptedFrame.vec( _activeData._cats + _activeData._nums-1).isCategorical()) { // only categorical vars
                cat_num = 2;
                iupdate = new GLMCoordinateDescentTaskSeqNaive( false, true, cat_num , new double [] {betaold[betaold.length-1]},
                        Arrays.copyOfRange(beta, _activeData._catOffsets[_activeData._cats-1], _activeData._catOffsets[_activeData._cats] ),
                        null, _activeData._catLvls[_activeData._cats-1], null, null, null, null, skipFirstLevel  ).doAll(fr3);
              }
              else { // last variable is numeric
                cat_num = 3;
                double [] meannew=null, varnew=null;
                if(_activeData._normMul!=null){
                  varnew = new double [] {_activeData._normMul[_activeData._normMul.length-1]};
                  meannew = new double [] {_activeData._normSub[_activeData._normSub.length-1]};
                }
                iupdate = new GLMCoordinateDescentTaskSeqNaive(false, true, cat_num ,
                        new double [] {betaold[betaold.length-1]}, new double []{ beta[beta.length-2] }, null, null,
                        null, null, varnew, meannew , skipFirstLevel ).doAll(fr3);
              }
              if(_parms._intercept)
               beta[beta.length - 1] = iupdate._temp[0] / wsum;

              double maxdiff = ArrayUtils.linfnorm(ArrayUtils.subtract(beta, betaold), false); // false to keep the intercept
              System.arraycopy(beta, 0, betaold, 0, beta.length);
              if (maxdiff < _parms._beta_epsilon)
                break;
=======
    private void fitCOD() {
      double [] beta = _state.beta();
      int p = _state.activeData().fullN()+ 1;
      double wsum,wsumu; // intercept denum
      double [] denums;
      boolean skipFirstLevel = !_state.activeData()._useAllFactorLevels;
      double [] betaold = beta.clone();
      double objold = _state.objective();
      int iter2=0; // total cd iters
      // get reweighted least squares vectors
      Vec[] newVecs = _state.activeData()._adaptedFrame.anyVec().makeZeros(3);
      Vec w = newVecs[0]; // fixed before each CD loop
      Vec z = newVecs[1]; // fixed before each CD loop
      Vec zTilda = newVecs[2]; // will be updated at every variable within CD loop
      long startTimeTotalNaive = System.currentTimeMillis();

      // generate new IRLS iteration
      while (iter2++ < 30) {

        Frame fr = new Frame(_state.activeData()._adaptedFrame);
        fr.add("w", w); // fr has all data
        fr.add("z", z);
        fr.add("zTilda", zTilda);

        GLMGenerateWeightsTask gt = new GLMGenerateWeightsTask(_job._key, _state.activeData(), _parms, beta).doAll(fr);
        double objVal = objVal(gt._likelihood, gt._betaw, _state.lambda());
        denums = gt.denums;
        wsum = gt.wsum;
        wsumu = gt.wsumu;
        int iter1 = 0;

        // coordinate descent loop
        while (iter1++ < 100) {
          Frame fr2 = new Frame();
          fr2.add("w", w);
          fr2.add("z", z);
          fr2.add("zTilda", zTilda); // original x%*%beta if first iteration

          for(int i=0; i < _state.activeData()._cats; i++) {
            Frame fr3 = new Frame(fr2);
            int level_num = _state.activeData()._catOffsets[i+1]-_state.activeData()._catOffsets[i];
            int prev_level_num = 0;
            fr3.add("xj", _state.activeData()._adaptedFrame.vec(i));

            boolean intercept = (i == 0); // prev var is intercept
            if(!intercept) {
              prev_level_num = _state.activeData()._catOffsets[i]-_state.activeData()._catOffsets[i-1];
              fr3.add("xjm1", _state.activeData()._adaptedFrame.vec(i-1)); // add previous categorical variable
>>>>>>> 4f96ee57
            }
            int start_old = _state.activeData()._catOffsets[i];
            GLMCoordinateDescentTaskSeqNaive stupdate;
            if(intercept)
              stupdate = new GLMCoordinateDescentTaskSeqNaive(intercept, false, 4 , Arrays.copyOfRange(betaold, start_old, start_old+level_num),
                new double [] {beta[p-1]}, _state.activeData()._catLvls[i], null, null, null, null, null, skipFirstLevel).doAll(fr3);
            else
              stupdate = new GLMCoordinateDescentTaskSeqNaive(intercept, false, 1 , Arrays.copyOfRange(betaold, start_old,start_old+level_num),
                Arrays.copyOfRange(beta, _state.activeData()._catOffsets[i-1], _state.activeData()._catOffsets[i]) ,  _state.activeData()._catLvls[i] ,
                _state.activeData()._catLvls[i-1], null, null, null, null, skipFirstLevel ).doAll(fr3);

            for(int j=0; j < level_num; ++j)
              beta[_state.activeData()._catOffsets[i]+j] = ADMM.shrinkage(stupdate._temp[j] / wsumu, _parms._lambda[_lambdaId] * _parms._alpha[0])
                / (denums[_state.activeData()._catOffsets[i]+j] / wsumu + _parms._lambda[_lambdaId] * (1 - _parms._alpha[0]));
          }

          int cat_num = 2; // if intercept, or not intercept but not first numeric, then both are numeric .
          for (int i = 0; i < _state.activeData()._nums; ++i) {
            GLMCoordinateDescentTaskSeqNaive stupdate;
            Frame fr3 = new Frame(fr2);
            fr3.add("xj", _state.activeData()._adaptedFrame.vec(i+_state.activeData()._cats)); // add current variable col
            boolean intercept = (i == 0 && _state.activeData().numStart() == 0); // if true then all numeric case and doing beta_1

            double [] meannew=null, meanold=null, varnew=null, varold=null;
            if(i > 0 || intercept) {// previous var is a numeric var
              cat_num = 3;
              if(!intercept)
                fr3.add("xjm1", _state.activeData()._adaptedFrame.vec(i - 1 + _state.activeData()._cats)); // add previous one if not doing a beta_1 update, ow just pass it the intercept term
              if( _state.activeData()._normMul!=null ) {
                varold = new double[]{_state.activeData()._normMul[i]};
                meanold = new double[]{_state.activeData()._normSub[i]};
                if (i!= 0){
                  varnew = new double []{ _state.activeData()._normMul[i-1]};
                  meannew = new double [] { _state.activeData()._normSub[i-1]};
                }
              }
              stupdate = new GLMCoordinateDescentTaskSeqNaive(intercept, false, cat_num , new double [] { betaold[_state.activeData().numStart()+ i]},
                new double []{ beta[ (_state.activeData().numStart()+i-1+p)%p ]}, null, null,
                varold, meanold, varnew, meannew, skipFirstLevel ).doAll(fr3);

              beta[i+_state.activeData().numStart()] = ADMM.shrinkage(stupdate._temp[0] / wsumu, _parms._lambda[_lambdaId] * _parms._alpha[0])
                / (denums[i+_state.activeData().numStart()] / wsumu + _parms._lambda[_lambdaId] * (1 - _parms._alpha[0]));
            }
            else if (i == 0 && !intercept){ // previous one is the last categorical variable
              int prev_level_num = _state.activeData().numStart()-_state.activeData()._catOffsets[_state.activeData()._cats-1];
              fr3.add("xjm1", _state.activeData()._adaptedFrame.vec(_state.activeData()._cats-1)); // add previous categorical variable
              if( _state.activeData()._normMul!=null){
                varold = new double []{ _state.activeData()._normMul[i]};
                meanold =  new double [] { _state.activeData()._normSub[i]};
              }
              stupdate = new GLMCoordinateDescentTaskSeqNaive(intercept, false, cat_num , new double [] {betaold[ _state.activeData().numStart()]},
                Arrays.copyOfRange(beta,_state.activeData()._catOffsets[_state.activeData()._cats-1],_state.activeData().numStart() ), null, _state.activeData()._catLvls[_state.activeData()._cats-1],
                varold, meanold, null, null, skipFirstLevel ).doAll(fr3);
              beta[_state.activeData().numStart()] = ADMM.shrinkage(stupdate._temp[0] / wsumu, _parms._lambda[_lambdaId] * _parms._alpha[0])
                / (denums[_state.activeData().numStart()] / wsumu + _parms._lambda[_lambdaId] * (1 - _parms._alpha[0]));
            }
          }
          if(_state.activeData()._nums + _state.activeData()._cats > 0) {
            // intercept update: preceded by a categorical or numeric variable
            Frame fr3 = new Frame(fr2);
            fr3.add("xjm1", _state.activeData()._adaptedFrame.vec(_state.activeData()._cats + _state.activeData()._nums - 1)); // add last variable updated in cycle to the frame
            GLMCoordinateDescentTaskSeqNaive iupdate;
            if (_state.activeData()._adaptedFrame.vec(_state.activeData()._cats + _state.activeData()._nums - 1).isCategorical()) { // only categorical vars
              cat_num = 2;
              iupdate = new GLMCoordinateDescentTaskSeqNaive(false, true, cat_num, new double[]{betaold[betaold.length - 1]},
                Arrays.copyOfRange(beta, _state.activeData()._catOffsets[_state.activeData()._cats - 1], _state.activeData()._catOffsets[_state.activeData()._cats]),
                null, _state.activeData()._catLvls[_state.activeData()._cats - 1], null, null, null, null, skipFirstLevel).doAll(fr3);
            } else { // last variable is numeric
              cat_num = 3;
              double[] meannew = null, varnew = null;
              if (_state.activeData()._normMul != null) {
                varnew = new double[]{_state.activeData()._normMul[_state.activeData()._normMul.length - 1]};
                meannew = new double[]{_state.activeData()._normSub[_state.activeData()._normSub.length - 1]};
              }
              iupdate = new GLMCoordinateDescentTaskSeqNaive(false, true, cat_num,
                new double[]{betaold[betaold.length - 1]}, new double[]{beta[beta.length - 2]}, null, null,
                null, null, varnew, meannew, skipFirstLevel).doAll(fr3);
            }
            if (_parms._intercept)
              beta[beta.length - 1] = iupdate._temp[0] / wsum;
          }
          double maxdiff = ArrayUtils.linfnorm(ArrayUtils.subtract(beta, betaold), false); // false to keep the intercept
          System.arraycopy(beta, 0, betaold, 0, beta.length);
          if (maxdiff < _parms._beta_epsilon)
            break;
        }

<<<<<<< HEAD


//        case COORDINATE_DESCENT:
//          double l1pen = _parms._alpha[0]*_parms._lambda[_lambdaId];
//          double l2pen = (1-_parms._alpha[0])*_parms._lambda[_lambdaId];
//          double [] beta = _taskInfo._beta.clone();
//          int off;
//          double xOldSub;
//          double xOldMul;
//          double xNewSub = 0;
//          double xNewMul = 1;
//          double [] betaUpdate = null;
//          boolean betaChanges = true;
//          int iter = 0;
//          // external loop - each time generate weights based on previous beta, compute new beta as solution to weighted least squares
//          while(betaChanges) {
//            // internal loop - go over each column independently as long as beta keeps changing
//            int it = iter; // to keep track of inner iterations
//            while (betaChanges && ++iter < 1000) {
//              betaChanges = false;
//              // run one iteration of coordinate descent - go over all columns
//              for (int i = 0; i < _activeData._adaptedFrame.numCols(); ++i) {
//                Vec previousVec = i == 0?_taskInfo._iVec:_dinfo._adaptedFrame.vec(i-1);
//                Vec currentVec = i == _dinfo._adaptedFrame.numCols()-1?_taskInfo._iVec:_dinfo._adaptedFrame.vec(i);
//                xOldSub = xNewSub;
//                xOldMul = xNewMul;
//                boolean isCategorical = currentVec.isCategorical();
//                int to;
//                if (isCategorical) {
//                  xNewSub = 0;
//                  xNewMul = 1;
//                  off = _dinfo._catOffsets[i];
//                  to = _dinfo._catOffsets[i + 1];
//                } else {
//                  int k = i - _dinfo._cats;
//                  xNewSub = _dinfo._normSub[k];
//                  xNewMul = _dinfo._normMul[k];
//                  off = _dinfo.numStart() + k;
//                  to = off + 1;
//                }
//                double[] currentBeta = Arrays.copyOfRange(_taskInfo._beta, off, to);
//                double[] xy = new GLMCoordinateDescentTask(betaUpdate, currentBeta, xOldSub, xOldMul, xNewSub, xNewMul).doAll(previousVec,currentVec,_taskInfo._eVec,_taskInfo._wVec, _taskInfo._zVec)._xy;
//                for (int j = 0; j < xy.length; ++j) {
//                  betaUpdate = currentBeta;
//                  double updatedCoef = ADMM.shrinkage(xy[j], l1pen) / (1 + l2pen);
//                  betaUpdate[j] = updatedCoef - currentBeta[j];
//                  if (betaUpdate[j] < -1e-4 || betaUpdate[j] > 1e-4)
//                    betaChanges = true;
//                  beta[off + j] = updatedCoef;
//                }
//              }
//            }
//            if(iter > it+1) {
//              betaChanges = true; // beta changed during inner iteration
//              // generate new weights
//              new GLMTask.GLMWeightsTask(_parms).doAll(_dinfo._adaptedFrame.lastVec(), _taskInfo._zVec, _taskInfo._wVec, _taskInfo._eVec);
//            }
//          }
//          // done, compute the gradient and check KKTs
//          break;
        case IRLSM:// fork off ADMM iteration
          new GLMIterationTask(GLM.this._key, _activeData, _parms._lambda[_lambdaId] * (1 - _parms._alpha[0]), _parms, false, _taskInfo._beta, _parms._intercept?_taskInfo._ymu:0.5, _rowFilter, new Iteration(this, doLineSearch)).asyncExec(_activeData._adaptedFrame);
          return;
=======
        double percdiff = Math.abs((objold - objVal)/objold);
        if (percdiff < _parms._objective_epsilon & iter2 >1 )
          break;
        objold=objVal;
        System.out.println("iter1 = " + iter1);
      }
      System.out.println("iter2 = " + iter2);
      long endTimeTotalNaive = System.currentTimeMillis();
      long durationTotalNaive = (endTimeTotalNaive - startTimeTotalNaive)/1000;
      System.out.println("Time to run Naive Coordinate Descent " + durationTotalNaive);
      _state._iter = iter2;
      for (Vec v : newVecs) v.remove();
      _state.updateState(beta,objold);
    }
    private void fitModel() {
      Solver solver = (_parms._solver == Solver.AUTO) ? defaultSolver() : _parms._solver;
      switch (solver) {
        case COORDINATE_DESCENT: // fall through to IRLSM
        case IRLSM:
          if(_parms._family == Family.multinomial)
            fitIRLSM_multinomial();
          else if(_parms._family == Family.gaussian && _parms._link == Link.identity)
            fitLSM();
          else
            fitIRLSM();
          break;
        case L_BFGS:
          fitLBFGS();
          break;
        case COORDINATE_DESCENT_NAIVE:
          fitCOD();
          break;
>>>>>>> 4f96ee57
        default:
          throw H2O.unimpl();
      }
      if(_parms._compute_p_values) { // compute p-values
        double se = 1;
        boolean seEst = false;
        double [] beta = _state.beta();
        if(_parms._family != Family.binomial && _parms._family != Family.poisson) {
          seEst = true;
          ComputeSETsk ct = new ComputeSETsk(null, _state.activeData(), _job._key, beta, _parms).doAll(_state.activeData()._adaptedFrame);
          se = ct._sumsqe / (_nobs - 1 - _state.activeData().fullN());
        }
        double [] zvalues = MemoryManager.malloc8d(_state.activeData().fullN()+1);
        double [] gInvDiag = _chol.getInvDiag();
        for(int i = 0; i < zvalues.length; ++i)
          zvalues[i] = beta[i]/Math.sqrt(_parms._obj_reg*gInvDiag[i]*se);
        _model.setZValues(expandVec(zvalues,_state.activeData()._activeCols,_dinfo.fullN()+1,Double.NaN),se, seEst);
      }
    }

    private long _lastScore = System.currentTimeMillis();
    private long timeSinceLastScoring(){return System.currentTimeMillis() - _lastScore;}

    private transient HashMap<String,Key> _keys2Keep = new HashMap<>();

    private void scoreAndUpdateModel(){
      // compute full validation on train and test
      Log.info(LogMsg("Scoring after " + timeSinceLastScoring() + "ms"));
      long t1 = System.currentTimeMillis();
      Frame train = DKV.<Frame>getGet(_parms._train);
      _model.score(train).delete();
      ModelMetrics mtrain = ModelMetrics.getFromDKV(_model, train); // updated by model.scoreAndUpdateModel
      _model._output._training_metrics = mtrain;
      long t2 = System.currentTimeMillis();
      Log.info(LogMsg("Training metrics computed in " + (t2-t1) + "ms"));
      Log.info(LogMsg(mtrain.toString()));
      _keys2Keep.put("training_metrics",mtrain._key);
      if(_valid != null) {
        Frame valid = DKV.<Frame>getGet(_parms._valid);
        _model.score(valid).delete();
        _model._output._validation_metrics = ModelMetrics.getFromDKV(_model, valid); //updated by model.scoreAndUpdateModel
        _keys2Keep.put("validation_metrics",_model._output._validation_metrics._key);
      }
      _model._output._scoring_history = _parms._lambda_search?_lsc.to2dTable():_sc.to2dTable();
      _model.update(_job._key);
      _model.generateSummary(_parms._train,_state._iter);
      _lastScore = System.currentTimeMillis();
      long scoringTime = System.currentTimeMillis() - t1;
      _scoringInterval = Math.max(_scoringInterval,20*scoringTime); // at most 5% overhead for scoring
    }
    @Override
    public void compute2() {
      Scope.enter();
      _keys2Keep.put("dest",dest());
      _parms.read_lock_frames(_job);
      init(true);
      if (error_count() > 0) {
        throw H2OModelBuilderIllegalArgumentException.makeFromBuilder(GLM.this);
      }
      double nullDevTrain = Double.NaN;
      double nullDevTest = Double.NaN;
      if(_parms._lambda_search) {
        nullDevTrain =  _parms._family == Family.multinomial
          ?new GLMResDevTaskMultinomial(_job._key,_state._dinfo,getNullBeta(), _nclass).doAll(_state._dinfo._adaptedFrame)._likelihood*2
          :new GLMResDevTask(_job._key, _state._dinfo, _parms, getNullBeta()).doAll(_state._dinfo._adaptedFrame)._resDev;
        if(_validDinfo != null)
          nullDevTest = _parms._family == Family.multinomial
            ?new GLMResDevTaskMultinomial(_job._key,_validDinfo,getNullBeta(), _nclass).doAll(_validDinfo._adaptedFrame)._likelihood*2
            :new GLMResDevTask(_job._key, _validDinfo, _parms, getNullBeta()).doAll(_validDinfo._adaptedFrame)._resDev;
        _workPerIteration = WORK_TOTAL/_parms._nlambdas;
      } else
        _workPerIteration = 1 + (WORK_TOTAL/_parms._max_iterations);

      if(_parms._family == Family.multinomial && _parms._solver == Solver.IRLSM) {
        double [] nb = getNullBeta();
        double maxRow = ArrayUtils.maxValue(nb);
        double sumExp = 0;
        int P = _dinfo.fullN();
        int N = _dinfo.fullN()+1;
        for(int i = 1; i < _nclass; ++i)
          sumExp += Math.exp(nb[i*N + P] - maxRow);
        _dinfo.addResponse(new String[]{"__glm_sumExp", "__glm_maxRow"}, _dinfo._adaptedFrame.anyVec().makeDoubles(2, new double[]{sumExp,maxRow}));
      }
      double testDevOld = Double.NaN;
      double trainDevOld = Double.NaN;
      int impcnt = 0;
      // lambda search loop
      for (int i = 0; i < _parms._lambda.length; ++i) { // lambda search
        _model.addSubmodel(_state.beta(),_parms._lambda[i],_state._iter);
        _state.setLambda(_parms._lambda[i]);
        do {
          if(_parms._family == Family.multinomial)
            for(int c = 0; c < _nclass; ++c)
              Log.info(LogMsg("Class " + c + " got " + _state.activeDataMultinomial(c).fullN() + " active columns out of " + _state._dinfo.fullN() + " total"));
          else
            Log.info(LogMsg("Got " + _state.activeData().fullN() + " active columns out of " + _state._dinfo.fullN() + " total"));
          fitModel();
        } while(!_state.checkKKTs());
        Log.info(LogMsg("solution has " + ArrayUtils.countNonzeros(_state.beta()) + " nonzeros"));
        if(_parms._lambda_search) {  // compute train and test dev
          double trainDev = _parms._family == Family.multinomial
            ?new GLMResDevTaskMultinomial(_job._key,_state._dinfo,_state.beta(), _nclass).doAll(_state._dinfo._adaptedFrame)._likelihood*2
            :new GLMResDevTask(_job._key, _state._dinfo, _parms, _state.beta()).doAll(_state._dinfo._adaptedFrame)._resDev;
          double testDev = -1;
          if(_validDinfo != null)
            testDev = _parms._family == Family.multinomial
              ?new GLMResDevTaskMultinomial(_job._key,_validDinfo,_dinfo.denormalizeBeta(_state.beta()), _nclass).doAll(_validDinfo._adaptedFrame)._likelihood*2
              :new GLMResDevTask(_job._key, _validDinfo, _parms, _dinfo.denormalizeBeta(_state.beta())).doAll(_validDinfo._adaptedFrame)._resDev;
          Log.info(LogMsg("train deviance = " + trainDev + ", test deviance = " + testDev));
          _lsc.addLambdaScore(_state._iter,ArrayUtils.countNonzeros(_state.beta()), _state.lambda(),1 - trainDev/nullDevTrain, 1.0 - testDev/nullDevTest);
          _model.update(_state.beta(), trainDev, testDev, _state._iter);
          if(testDev > testDevOld)
            break; // started overfitting
          testDevOld = testDev;
          if(_parms._score_each_iteration || timeSinceLastScoring() > _scoringInterval)
              scoreAndUpdateModel(); // update partial results
          _job.update(_workPerIteration,"iter=" + _state._iter + " lmb=" + lambdaFormatter.format(_state.lambda()) + "exp.dev.ratio trn/tst= " + devFormatter.format(1 - trainDev/nullDevTrain) + "/" + devFormatter.format(1.0 - testDev/nullDevTest) + " P=" + ArrayUtils.countNonzeros(_state.beta()));
        } else
          _model.update(_state.beta(), -1, -1, _state._iter);
      }
      _model._output.pickBestModel();
      scoreAndUpdateModel();
      if(_iceptAdjust != 0) { // apply the intercept adjust according to prior probability
        assert _parms._intercept;
        double [] b = _model._output._global_beta;
        b[b.length-1] += _iceptAdjust;
        for(Submodel sm:_model._output._submodels)
          sm.beta[sm.beta.length-1] += _iceptAdjust;
        _model.update(_job._key);
      }
      doCleanup();
      tryComplete();
    }

    @Override public boolean onExceptionalCompletion(Throwable t, CountedCompleter caller){
      _keys2Keep.clear();
      doCleanup();
      return true;
    }

    private double betaDiff(double [] b1, double [] b2) {
      double res = Math.abs(b1[0] - b2[0]);
      for(int i  = 0; i < b1.length; ++i) {
        double diff = b1[i] - b2[i];
        if(diff > res) res = diff;
        else if(-diff > res) res = -diff;
      }
      return res;
    }

    @Override public boolean progress(double [] beta, GradientInfo ginfo) {
      GLMGradientInfo gginfo = (GLMGradientInfo)ginfo;
      _state.updateState(beta,gginfo);
      if(!_parms._lambda_search)
        updateProgress();
      return !_job.stop_requested() && _state._iter++ < _parms._max_iterations && !_state.converged();
    }

    public boolean progress(double [] beta, double likelihood) {
      _state.updateState(beta,likelihood);
      if(!_parms._lambda_search)
        updateProgress();
      return !_job.stop_requested() && _state._iter++ < _parms._max_iterations && !_state.converged();
    }

    private transient long _scoringInterval = SCORING_INTERVAL_MSEC;

    // update user visible progress
    protected void updateProgress(){
      assert !_parms._lambda_search;
      _sc.addIterationScore(_state._iter, _state.likelihood(), _state.objective());
      _job.update(_workPerIteration,_state.toString());
      if(_parms._score_each_iteration || timeSinceLastScoring() > _scoringInterval) {
        _model.update(_state.expandBeta(_state.beta()), -1, -1, _state._iter);
        scoreAndUpdateModel();
      }
    }
  }

  private Solver defaultSolver() {
    return Solver.IRLSM;
  }

  private double currentLambda() {
    return _parms._lambda[_lambdaId];
  }
  double objVal(double likelihood, double[] beta, double lambda) {
    double alpha = _parms._alpha[0];
    double proximalPen = 0;
    BetaConstraint bc = _state.activeBC();
    if (_state.activeBC()._betaGiven != null && bc._rho != null) {
      for (int i = 0; i < bc._betaGiven.length; ++i) {
        double diff = beta[i] - bc._betaGiven[i];
        proximalPen += diff * diff * bc._rho[i];
      }
    }
    return (likelihood * _parms._obj_reg
      + .5 * proximalPen
      + lambda * (alpha * ArrayUtils.l1norm(beta, _parms._intercept)
      + (1 - alpha) * .5 * ArrayUtils.l2norm2(beta, _parms._intercept)));
  }


  private String  LogMsg(String msg) {return "GLM[dest=" + dest() + ", " + _state + "] " + msg;}


  private static final double[] expandVec(double[] beta, final int[] activeCols, int fullN) {
    return expandVec(beta, activeCols, fullN, 0);
  }

  private static final double[] expandVec(double[] beta, final int[] activeCols, int fullN, double filler) {
    assert beta != null;
    if (activeCols == null) return beta;
    double[] res = MemoryManager.malloc8d(fullN);
    Arrays.fill(res, filler);
    int i = 0;
    for (int c : activeCols)
      res[c] = beta[i++];
    res[res.length - 1] = beta[beta.length - 1];
    return res;
  }

  private static double [] doUpdateCD(double [] grads, double [][] xx, double diff , int variable, int variable_min, int variable_max) {
    double[] ary = xx[variable];
    for (int i = 0; i < variable_min; i++)
      grads[i] += diff * ary[i];
    for (int i = variable_max; i < grads.length; i++)
      grads[i] += diff * ary[i];
    return grads;
  }
  public double [] COD_solve(GLMIterationTask gt, double alpha, double lambda) {
    gt._gram.mul(_parms._obj_reg);
    ArrayUtils.mult(gt._xy,_parms._obj_reg);
    double wsumInv = 1.0/(gt.wsum*_parms._obj_reg);
    double l1pen = lambda * alpha;
    double l2pen = lambda*(1-alpha);
    double [][] xx = gt._gram.getXX();
    double [] grads = gt._xy.clone();
    double [] beta = gt._beta.clone();
    for(int i = 0; i < grads.length; ++i) {
      double ip = 0;
      for(int j = 0; j < beta.length; ++j)
        ip += beta[j]*xx[i][j];
      grads[i] = grads[i] - ip + beta[i]*xx[i][i];
    }
    double [] diagInv = MemoryManager.malloc8d(xx.length);
    for(int i = 0; i < diagInv.length; ++i)
      diagInv[i] = 1.0/(xx[i][i] + l2pen);
    int iter1 = 0;
    int P = gt._xy.length - 1;
    DataInfo activeData = _state.activeData();
    // CD loop
    while (iter1++ < 1000 /*Math.max(P,500)*/) {
      double bdiffPos = 0;
      double bdiffNeg = 0;
      for (int i = 0; i < activeData._cats; ++i) {
        for(int j = activeData._catOffsets[i]; j < activeData._catOffsets[i+1]; ++j) { // can do in parallel
          double b = ADMM.shrinkage(grads[j], l1pen) * diagInv[j];
          double bd = beta[j] - b;
          bdiffPos = bd > bdiffPos?bd:bdiffPos;
          bdiffNeg = bd < bdiffNeg?bd:bdiffNeg;
          doUpdateCD(grads, xx, bd, j, activeData._catOffsets[i], activeData._catOffsets[i + 1]);
          beta[j] = b;
        }
      }
      int numStart = activeData.numStart();
      for (int i = numStart; i < P; ++i) {
        double b = ADMM.shrinkage(grads[i], l1pen) * diagInv[i];
        double bd = beta[i] - b;
        bdiffPos = bd > bdiffPos?bd:bdiffPos;
        bdiffNeg = bd < bdiffNeg?bd:bdiffNeg;
        doUpdateCD(grads, xx, bd, i,i,i+1);
        beta[i] = b;
      }
      // intercept
      double b = grads[P] * wsumInv;
      double bd = beta[P] - b;
      doUpdateCD(grads, xx, bd, P,P,P+1);
      bdiffPos = bd > bdiffPos?bd:bdiffPos;
      bdiffNeg = bd < bdiffNeg?bd:bdiffNeg;
      beta[P] = b;
      if (-1e-4 < bdiffNeg && bdiffPos < 1e-4)
        break;
    }
    return beta;
  }
  /**
   * Created by tomasnykodym on 3/30/15.
   */
  public static final class GramSolver implements ProximalSolver {
    private final Gram _gram;
    private Cholesky _chol;

    private final double[] _xy;
    final double _lambda;
    double[] _rho;
    boolean _addedL2;
    double _betaEps;

    private static double boundedX(double x, double lb, double ub) {
      if (x < lb) x = lb;
      if (x > ub) x = ub;
      return x;
    }

    public GramSolver(Gram gram, double[] xy, double lmax, double betaEps, boolean intercept) {
      _gram = gram;
      _lambda = 0;
      _betaEps = betaEps;
      _xy = xy;
      double[] rhos = MemoryManager.malloc8d(xy.length);
      computeCholesky(gram, rhos, lmax * 1e-8);
      _addedL2 = rhos[0] != 0;
      _rho = _addedL2 ? rhos : null;
    }

    // solve non-penalized problem
    public void solve(double[] result) {
      System.arraycopy(_xy, 0, result, 0, _xy.length);
      _chol.solve(result);
      double gerr = Double.POSITIVE_INFINITY;
      if (_addedL2) { // had to add l2-pen to turn the gram to be SPD
        double[] oldRes = MemoryManager.arrayCopyOf(result, result.length);
        for (int i = 0; i < 1000; ++i) {
          solve(oldRes, result);
          double[] g = gradient(result);
          gerr = Math.max(-ArrayUtils.minValue(g), ArrayUtils.maxValue(g));
          if (gerr < 1e-4) return;
          System.arraycopy(result, 0, oldRes, 0, result.length);
        }
        Log.warn("Gram solver did not converge, gerr = " + gerr);
      }
    }

    public GramSolver(Gram gram, double[] xy, boolean intercept, double l2pen, double l1pen, double[] beta_given, double[] proxPen, double[] lb, double[] ub) {
      if (ub != null && lb != null)
        for (int i = 0; i < ub.length; ++i) {
          assert ub[i] >= lb[i] : i + ": ub < lb, ub = " + Arrays.toString(ub) + ", lb = " + Arrays.toString(lb);
        }
      _lambda = l2pen;
      _gram = gram;
      // Try to pick optimal rho constant here used in ADMM solver.
      //
      // Rho defines the strength of proximal-penalty and also the strentg of L1 penalty aplpied in each step.
      // Picking good rho constant is tricky and greatly influences the speed of convergence and precision with which we are able to solve the problem.
      //
      // Intuitively, we want the proximal l2-penalty ~ l1 penalty (l1 pen = lambda/rho, where lambda is the l1 penalty applied to the problem)
      // Here we compute the rho for each coordinate by using equation for computing coefficient for single coordinate and then making the two penalties equal.
      //
      int ii = intercept ? 1 : 0;
      int icptCol = xy.length - 1;
      double[] rhos = MemoryManager.malloc8d(xy.length);
      double min = Double.POSITIVE_INFINITY;
      for (int i = 0; i < xy.length - ii; ++i) {
        double d = xy[i];
        d = d >= 0 ? d : -d;
        if (d < min && d != 0) min = d;
      }
      double ybar = xy[icptCol];
      for (int i = 0; i < rhos.length - ii; ++i) {
        double y = xy[i];
        if (y == 0) y = min;
        double xbar = gram.get(icptCol, i);
        double x = ((y - ybar * xbar) / ((gram.get(i, i) - xbar * xbar) + l2pen));///gram.get(i,i);
        rhos[i] = ADMM.L1Solver.estimateRho(x, l1pen, lb == null ? Double.NEGATIVE_INFINITY : lb[i], ub == null ? Double.POSITIVE_INFINITY : ub[i]);
      }
      // do the intercept separate as l1pen does not apply to it
      if (intercept && (lb != null && !Double.isInfinite(lb[icptCol]) || ub != null && !Double.isInfinite(ub[icptCol]))) {
        int icpt = xy.length - 1;
        rhos[icpt] = 1;//(xy[icpt] >= 0 ? xy[icpt] : -xy[icpt]);
      }
      if (l2pen > 0)
        gram.addDiag(l2pen);
      if (proxPen != null && beta_given != null) {
        gram.addDiag(proxPen);
        xy = xy.clone();
        for (int i = 0; i < xy.length; ++i)
          xy[i] += proxPen[i] * beta_given[i];
      }
      computeCholesky(gram, rhos, 1e-5);
      _rho = rhos;
      _xy = xy;
    }

    private void computeCholesky(Gram gram, double[] rhos, double rhoAdd) {
      gram.addDiag(rhos);
      _chol = gram.cholesky(null, true, null);
      if (!_chol.isSPD()) { // make sure rho is big enough
        gram.addDiag(ArrayUtils.mult(rhos, -1));
        ArrayUtils.mult(rhos, -1);
        for (int i = 0; i < rhos.length; ++i)
          rhos[i] += rhoAdd;//1e-5;
        Log.info("Got NonSPD matrix with original rho, re-computing with rho = " + rhos[0]);
        _gram.addDiag(rhos);
        _chol = gram.cholesky(null, true, null);
        int cnt = 0;
        while (!_chol.isSPD() && cnt++ < 5) {
          gram.addDiag(ArrayUtils.mult(rhos, -1));
          ArrayUtils.mult(rhos, -1);
          for (int i = 0; i < rhos.length; ++i)
            rhos[i] *= 100;
          Log.warn("Still NonSPD matrix, re-computing with rho = " + rhos[0]);
          _gram.addDiag(rhos);
          _chol = gram.cholesky(null, true, null);
        }
        if (!_chol.isSPD())
          throw new NonSPDMatrixException();
      }
      gram.addDiag(ArrayUtils.mult(rhos, -1));
      ArrayUtils.mult(rhos, -1);
    }

    @Override
    public double[] rho() {
      return _rho;
    }

    @Override
    public boolean solve(double[] beta_given, double[] result) {
      if (beta_given != null)
        for (int i = 0; i < _xy.length; ++i)
          result[i] = _xy[i] + _rho[i] * beta_given[i];
      else
        System.arraycopy(_xy, 0, result, 0, _xy.length);
      _chol.solve(result);
      return true;
    }

    @Override
    public boolean hasGradient() {
      return false;
    }

    @Override
    public double[] gradient(double[] beta) {
      double[] grad = _gram.mul(beta);
      for (int i = 0; i < _xy.length; ++i)
        grad[i] -= _xy[i];
      return grad;
    }

    @Override
    public int iter() {
      return 0;
    }
  }


  public static class ProximalGradientInfo extends GradientInfo {
    final GradientInfo _origGinfo;


    public ProximalGradientInfo(GradientInfo origGinfo, double objVal, double[] gradient) {
      super(objVal, gradient);
      _origGinfo = origGinfo;
    }
  }

  /**
   * Simple wrapper around ginfo computation, adding proximal penalty
   */
  public static class ProximalGradientSolver implements GradientSolver, ProximalSolver {
    final GradientSolver _solver;
    double[] _betaGiven;
    double[] _beta;
    private ProximalGradientInfo _ginfo;
    private final ProgressMonitor _pm;
    final double[] _rho;
    private final double _objEps;
    private final double _gradEps;

    public ProximalGradientSolver(GradientSolver s, double[] betaStart, double[] rho, double objEps, double gradEps, ProgressMonitor pm) {
      super();
      _solver = s;
      _rho = rho;
      _objEps = objEps;
      _gradEps = gradEps;
      _pm = pm;
      _beta = betaStart;
      _betaGiven = MemoryManager.malloc8d(betaStart.length);
    }

    public static double proximal_gradient(double[] grad, double obj, double[] beta, double[] beta_given, double[] rho) {
      for (int i = 0; i < beta.length; ++i) {
        double diff = (beta[i] - beta_given[i]);
        double pen = rho[i] * diff;
        if(grad != null)
          grad[i] += pen;
        obj += .5 * pen * diff;
      }
      return obj;
    }

    @Override
    public ProximalGradientInfo getGradient(double[] beta) {
      GradientInfo ginfo = _solver.getGradient(beta);
      double[] gradient = ginfo._gradient.clone();
      double obj = proximal_gradient(gradient, ginfo._objVal, beta, _betaGiven, _rho);
      return new ProximalGradientInfo(ginfo, obj, gradient);
    }

    @Override
    public GradientInfo getObjective(double[] beta) {
      GradientInfo ginfo = _solver.getObjective(beta);
      double obj = proximal_gradient(null, ginfo._objVal, beta, _betaGiven, _rho);
      return new ProximalGradientInfo(ginfo,obj,null);
    }

    @Override
    public double[] rho() {
      return _rho;
    }

    private int _iter;

    @Override
    public boolean solve(double[] beta_given, double[] beta) {
      if (_ginfo == null || beta != _beta) {
        _ginfo = getGradient(beta);
        _beta = beta;
      }
      double[] gradient = _ginfo._gradient;
      System.arraycopy(_ginfo._origGinfo._gradient, 0, gradient, 0, gradient.length);
      double obj = proximal_gradient(gradient, _ginfo._origGinfo._objVal, beta, beta_given, _rho);
      _ginfo = new ProximalGradientInfo(_ginfo._origGinfo, obj, gradient);
      System.arraycopy(beta_given, 0, _betaGiven, 0, _betaGiven.length);
      L_BFGS.Result r = new L_BFGS().setObjEps(_objEps).setGradEps(_gradEps).solve(this, beta, _ginfo, _pm);
      System.arraycopy(r.coefs,0,beta,0,r.coefs.length);
      _iter += r.iter;
      _ginfo = (ProximalGradientInfo) r.ginfo;
      return r.converged;
    }

    @Override
    public boolean hasGradient() {
      return true;
    }

    @Override
    public double[] gradient(double[] beta) {
      return getGradient(beta)._origGinfo._gradient;
    }

    @Override
    public int iter() {
      return _iter;
    }
  }

  public static class GLMGradientInfo extends GradientInfo {
    final double _likelihood;

    public GLMGradientInfo(double likelihood, double objVal, double[] grad) {
      super(objVal, grad);
      _likelihood = likelihood;
    }

    public String toString(){
      return "GLM grad info: likelihood = " + _likelihood + ", obj = " + _objVal + ", gradient = " + Arrays.toString(_gradient);
    }
  }


  /**
   * Gradient and line search computation for L_BFGS and also L_BFGS solver wrapper (for ADMM)
   */
  public static final class GLMGradientSolver implements GradientSolver {
    final GLMParameters _parms;
    final DataInfo _dinfo;
    final BetaConstraint _bc;
    final double _l2pen; // l2 penalty
    double[][] _betaMultinomial;
    final Key _jobKey;

    public GLMGradientSolver(Key jobKey, GLMParameters glmp, DataInfo dinfo, double l2pen, BetaConstraint bc) {
      _jobKey = jobKey;
      _bc = bc;
      _parms = glmp;
      _dinfo = dinfo;
      _l2pen = l2pen;
    }

    @Override
    public GLMGradientInfo getGradient(double[] beta) {
      if (_parms._family == Family.multinomial) {
        if (_betaMultinomial == null) {
          int nclasses = beta.length / (_dinfo.fullN() + 1);
          assert beta.length % (_dinfo.fullN() + 1) == 0:"beta len = " + beta.length + ", fullN +1  == " + (_dinfo.fullN()+1);
          _betaMultinomial = new double[nclasses][];
          for (int i = 0; i < nclasses; ++i)
            _betaMultinomial[i] = MemoryManager.malloc8d(_dinfo.fullN() + 1);
        }
        int off = 0;
        for (int i = 0; i < _betaMultinomial.length; ++i) {
          System.arraycopy(beta, off, _betaMultinomial[i], 0, _betaMultinomial[i].length);
          off += _betaMultinomial[i].length;
        }
        GLMMultinomialGradientTask gt = new GLMMultinomialGradientTask(_jobKey,_dinfo, _l2pen, _betaMultinomial, _parms._obj_reg, false, null).doAll(_dinfo._adaptedFrame);
        double l2pen = 0;
        for (double[] b : _betaMultinomial)
          l2pen += ArrayUtils.l2norm2(b, _dinfo._intercept);
        return new GLMGradientInfo(gt._likelihood, gt._likelihood * _parms._obj_reg + .5 * _l2pen * l2pen, gt._gradient);
      } else {
        assert beta.length == _dinfo.fullN() + 1;
        assert _parms._intercept || (beta[beta.length-1] == 0);
        GLMGradientTask gt;
        if(_parms._family == Family.binomial && _parms._link == Link.logit)
          gt = new GLMBinomialGradientTask(_jobKey,_dinfo,_parms,_l2pen, beta).doAll(_dinfo._adaptedFrame);
        else if(_parms._family == Family.gaussian && _parms._link == Link.identity)
          gt = new GLMGaussianGradientTask(_jobKey,_dinfo,_parms,_l2pen, beta).doAll(_dinfo._adaptedFrame);
        else
          gt = new GLMGenericGradientTask(_jobKey, _dinfo, _parms, _l2pen, beta).doAll(_dinfo._adaptedFrame);
        double [] gradient = gt._gradient;
        double  likelihood = gt._likelihood;
        if (!_parms._intercept) // no intercept, null the ginfo
          gradient[gradient.length - 1] = 0;
        double obj = likelihood * _parms._obj_reg + .5 * _l2pen * ArrayUtils.l2norm2(beta, true);
        if (_bc != null && _bc._betaGiven != null && _bc._rho != null)
          obj = ProximalGradientSolver.proximal_gradient(gradient, obj, beta, _bc._betaGiven, _bc._rho);
        return new GLMGradientInfo(likelihood, obj, gradient);
      }
    }

    @Override
    public GradientInfo getObjective(double[] beta) {
      double l = new GLMResDevTask(_jobKey,_dinfo,_parms,beta).doAll(_dinfo._adaptedFrame)._likelihood;
      return new GLMGradientInfo(l,l*_parms._obj_reg + .5*_l2pen*ArrayUtils.l2norm2(beta,true),null);
    }
  }

  protected static double sparseOffset(double[] beta, DataInfo dinfo) {
    double etaOffset = 0;
    if (dinfo._normMul != null && dinfo._normSub != null && beta != null) {
      int ns = dinfo.numStart();
      for (int i = 0; i < dinfo._nums; ++i)
        etaOffset -= beta[i + ns] * dinfo._normSub[i] * dinfo._normMul[i];
    }
    return etaOffset;
  }


  public class BetaConstraint extends Iced {
    double[] _betaStart;
    double[] _betaGiven;
    double[] _rho;
    double[] _betaLB;
    double[] _betaUB;

    public BetaConstraint() {
      if (_parms._non_negative) setNonNegative();
    }

    public void setNonNegative() {
      if (_betaLB == null) {
        _betaLB = MemoryManager.malloc8d(_dinfo.fullN() + 1);
        _betaLB[_dinfo.fullN()] = Double.NEGATIVE_INFINITY;
      } else for (int i = 0; i < _betaLB.length - 1; ++i)
        _betaLB[i] = Math.max(0, _betaLB[i]);
      if (_betaUB == null) {
        _betaUB = MemoryManager.malloc8d(_dinfo.fullN() + 1);
        Arrays.fill(_betaUB, Double.POSITIVE_INFINITY);
      }
    }

    public BetaConstraint(Frame beta_constraints) {
      Vec v = beta_constraints.vec("names");
      String[] dom;
      int[] map;
      if (v.isString()) {
        dom = new String[(int) v.length()];
        map = new int[dom.length];
        BufferedString tmpStr = new BufferedString();
        for (int i = 0; i < dom.length; ++i) {
          dom[i] = v.atStr(tmpStr, i).toString();
          map[i] = i;
        }
        // check for dups
        String[] sortedDom = dom.clone();
        Arrays.sort(sortedDom);
        for (int i = 1; i < sortedDom.length; ++i)
          if (sortedDom[i - 1].equals(sortedDom[i]))
            throw new IllegalArgumentException("Illegal beta constraints file, got duplicate constraint for predictor '" + sortedDom[i - 1] + "'!");
      } else if (v.isCategorical()) {
        dom = v.domain();
        map = FrameUtils.asInts(v);
        // check for dups
        int[] sortedMap = MemoryManager.arrayCopyOf(map, map.length);
        Arrays.sort(sortedMap);
        for (int i = 1; i < sortedMap.length; ++i)
          if (sortedMap[i - 1] == sortedMap[i])
            throw new IllegalArgumentException("Illegal beta constraints file, got duplicate constraint for predictor '" + dom[sortedMap[i - 1]] + "'!");
      } else
        throw new IllegalArgumentException("Illegal beta constraints file, names column expected to contain column names (strings)");
      // for now only categoricals allowed here
      String[] names = ArrayUtils.append(_dinfo.coefNames(), "Intercept");
      if (!Arrays.deepEquals(dom, names)) { // need mapping
        HashMap<String, Integer> m = new HashMap<String, Integer>();
        for (int i = 0; i < names.length; ++i)
          m.put(names[i], i);
        int[] newMap = MemoryManager.malloc4(dom.length);
        for (int i = 0; i < map.length; ++i) {
          if (_removedCols.contains(dom[map[i]])) {
            newMap[i] = -1;
            continue;
          }
          Integer I = m.get(dom[map[i]]);
          if (I == null) {
            throw new IllegalArgumentException("Unrecognized coefficient name in beta-constraint file, unknown name '" + dom[map[i]] + "'");
          }
          newMap[i] = I;
        }
        map = newMap;
      }
      final int numoff = _dinfo.numStart();
      String[] valid_col_names = new String[]{"names", "beta_given", "beta_start", "lower_bounds", "upper_bounds", "rho", "mean", "std_dev"};
      Arrays.sort(valid_col_names);
      for (String s : beta_constraints.names())
        if (Arrays.binarySearch(valid_col_names, s) < 0)
          error("beta_constraints", "Unknown column name '" + s + "'");
      if ((v = beta_constraints.vec("beta_start")) != null) {
        _betaStart = MemoryManager.malloc8d(_dinfo.fullN() + (_dinfo._intercept ? 1 : 0));
        for (int i = 0; i < (int) v.length(); ++i)
          if (map[i] != -1)
            _betaStart[map[i]] = v.at(i);
      }
      if ((v = beta_constraints.vec("beta_given")) != null) {
        _betaGiven = MemoryManager.malloc8d(_dinfo.fullN() + (_dinfo._intercept ? 1 : 0));
        for (int i = 0; i < (int) v.length(); ++i)
          if (map[i] != -1)
            _betaGiven[map[i]] = v.at(i);
      }
      if ((v = beta_constraints.vec("upper_bounds")) != null) {
        _betaUB = MemoryManager.malloc8d(_dinfo.fullN() + (_dinfo._intercept ? 1 : 0));
        Arrays.fill(_betaUB, Double.POSITIVE_INFINITY);
        for (int i = 0; i < (int) v.length(); ++i)
          if (map[i] != -1)
            _betaUB[map[i]] = v.at(i);
      }
      if ((v = beta_constraints.vec("lower_bounds")) != null) {
        _betaLB = MemoryManager.malloc8d(_dinfo.fullN() + (_dinfo._intercept ? 1 : 0));
        Arrays.fill(_betaLB, Double.NEGATIVE_INFINITY);
        for (int i = 0; i < (int) v.length(); ++i)
          if (map[i] != -1)
            _betaLB[map[i]] = v.at(i);
      }
      if ((v = beta_constraints.vec("rho")) != null) {
        _rho = MemoryManager.malloc8d(_dinfo.fullN() + (_dinfo._intercept ? 1 : 0));
        for (int i = 0; i < (int) v.length(); ++i)
          if (map[i] != -1)
            _rho[map[i]] = v.at(i);
      }
      // mean override (for data standardization)
      if ((v = beta_constraints.vec("mean")) != null) {
        _parms._stdOverride = true;
        for (int i = 0; i < v.length(); ++i) {
          if (!v.isNA(i) && map[i] != -1) {
            int idx = map == null ? i : map[i];
            if (idx > _dinfo.numStart() && idx < _dinfo.fullN()) {
              _dinfo._normSub[idx - _dinfo.numStart()] = v.at(i);
            } else {
              // categorical or Intercept, will be ignored
            }
          }
        }
      }
      // standard deviation override (for data standardization)
      if ((v = beta_constraints.vec("std_dev")) != null) {
        _parms._stdOverride = true;
        for (int i = 0; i < v.length(); ++i) {
          if (!v.isNA(i) && map[i] != -1) {
            int idx = map == null ? i : map[i];
            if (idx > _dinfo.numStart() && idx < _dinfo.fullN()) {
              _dinfo._normMul[idx - _dinfo.numStart()] = 1.0 / v.at(i);
            } else {
              // categorical or Intercept, will be ignored
            }
          }
        }
      }
      if (_dinfo._normMul != null) {
        double normG = 0, normS = 0, normLB = 0, normUB = 0;
        for (int i = numoff; i < _dinfo.fullN(); ++i) {
          double s = _dinfo._normSub[i - numoff];
          double d = 1.0 / _dinfo._normMul[i - numoff];
          if (_betaUB != null && !Double.isInfinite(_betaUB[i])) {
            normUB *= s;
            _betaUB[i] *= d;
          }
          if (_betaLB != null && !Double.isInfinite(_betaUB[i])) {
            normLB *= s;
            _betaLB[i] *= d;
          }
          if (_betaGiven != null) {
            normG += _betaGiven[i] * s;
            _betaGiven[i] *= d;
          }
          if (_betaStart != null) {
            normS += _betaStart[i] * s;
            _betaStart[i] *= d;
          }
        }
        if (_dinfo._intercept) {
          int n = _dinfo.fullN();
          if (_betaGiven != null)
            _betaGiven[n] += normG;
          if (_betaStart != null)
            _betaStart[n] += normS;
          if (_betaLB != null)
            _betaLB[n] += normLB;
          if (_betaUB != null)
            _betaUB[n] += normUB;
        }
      }
      if (_betaStart == null && _betaGiven != null)
        _betaStart = _betaGiven.clone();
      if (_betaStart != null) {
        if (_betaLB != null || _betaUB != null) {
          for (int i = 0; i < _betaStart.length; ++i) {
            if (_betaLB != null && _betaLB[i] > _betaStart[i])
              _betaStart[i] = _betaLB[i];
            if (_betaUB != null && _betaUB[i] < _betaStart[i])
              _betaStart[i] = _betaUB[i];
          }
        }
      }
      if (_parms._non_negative) setNonNegative();
      check();
    }

    public String toString() {
      double[][] ary = new double[_betaGiven.length][3];

      for (int i = 0; i < _betaGiven.length; ++i) {
        ary[i][0] = _betaGiven[i];
        ary[i][1] = _betaLB[i];
        ary[i][2] = _betaUB[i];
      }
      return ArrayUtils.pprint(ary);
    }

    public boolean hasBounds() {
      if (_betaLB != null)
        for (double d : _betaLB)
          if (!Double.isInfinite(d)) return true;
      if (_betaUB != null)
        for (double d : _betaUB)
          if (!Double.isInfinite(d)) return true;
      return false;
    }

    public boolean hasProximalPenalty() {
      return _betaGiven != null && _rho != null && ArrayUtils.countNonzeros(_rho) > 0;
    }

    public void adjustGradient(double[] beta, double[] grad) {
      if (_betaGiven != null && _rho != null) {
        for (int i = 0; i < _betaGiven.length; ++i) {
          double diff = beta[i] - _betaGiven[i];
          grad[i] += _rho[i] * diff;
        }
      }
    }

    double proxPen(double[] beta) {
      double res = 0;
      if (_betaGiven != null && _rho != null) {
        for (int i = 0; i < _betaGiven.length; ++i) {
          double diff = beta[i] - _betaGiven[i];
          res += _rho[i] * diff * diff;
        }
        res *= .5;
      }
      return res;
    }

    public void check() {
      if (_betaLB != null && _betaUB != null)
        for (int i = 0; i < _betaLB.length; ++i)
          if (!(_betaLB[i] <= _betaUB[i]))
            throw new IllegalArgumentException("lower bounds myst be <= upper bounds, " + _betaLB[i] + " !<= " + _betaUB[i]);
    }

    public BetaConstraint filterExpandedColumns(int[] activeCols) {
      BetaConstraint res = new BetaConstraint();
      if (_betaLB != null)
        res._betaLB = ArrayUtils.select(_betaLB, activeCols);
      if (_betaUB != null)
        res._betaUB = ArrayUtils.select(_betaUB, activeCols);
      if (_betaGiven != null)
        res._betaGiven = ArrayUtils.select(_betaGiven, activeCols);
      if (_rho != null)
        res._rho = ArrayUtils.select(_rho, activeCols);
      if (_betaStart != null)
        res._betaStart = ArrayUtils.select(_betaStart, activeCols);
      return res;
    }

  }
}<|MERGE_RESOLUTION|>--- conflicted
+++ resolved
@@ -23,10 +23,6 @@
 import water.*;
 import water.exceptions.H2OModelBuilderIllegalArgumentException;
 import water.fvec.*;
-<<<<<<< HEAD
-import water.H2O.H2OCountedCompleter;
-=======
->>>>>>> 4f96ee57
 import water.parser.BufferedString;
 import water.util.*;
 import water.util.ArrayUtils;
@@ -155,278 +151,6 @@
 
 
 
-<<<<<<< HEAD
-    hide("_balance_classes", "Not applicable since class balancing is not required for GLM.");
-    hide("_max_after_balance_size", "Not applicable since class balancing is not required for GLM.");
-    hide("_class_sampling_factors", "Not applicable since class balancing is not required for GLM.");
-    _parms.validate(this);
-    if (expensive) {
-      // bail early if we have basic errors like a missing training frame
-      if (error_count() > 0) return;
-      if(_parms._lambda_search || !_parms._intercept || _parms._lambda == null || _parms._lambda[0] > 0)
-        _parms._use_all_factor_levels= true;
-      if(_parms._max_active_predictors == -1)
-        _parms._max_active_predictors = _parms._solver == Solver.IRLSM ?6000:100000000;
-      if (_parms._link == Link.family_default)
-        _parms._link = _parms._family.defaultLink;
-      _dinfo = new DataInfo(Key.make(), _train, _valid, 1, _parms._use_all_factor_levels || _parms._lambda_search, _parms._standardize ? DataInfo.TransformType.STANDARDIZE : DataInfo.TransformType.NONE, DataInfo.TransformType.NONE, true, false, false, hasWeightCol(), hasOffsetCol(), hasFoldCol());
-      DKV.put(_dinfo._key, _dinfo);
-      if(_valid != null) {
-        _validDinfo = _dinfo.validDinfo(_valid);
-        DKV.put(_validDinfo._key, _validDinfo);
-      }
-      checkMemoryFootPrint(_dinfo);
-      // handle BetaConstraints if I got them
-      double[] betaStart = null;
-      double[] betaGiven = null;
-      double[] betaLB = null;
-      double[] betaUB = null;
-      double[] rho = null;
-      if (_parms._beta_constraints != null) {
-        Frame beta_constraints = _parms._beta_constraints.get();
-        Vec v = beta_constraints.vec("names");
-        String[] dom;
-        int[] map;
-        if (v.isString()) {
-          dom = new String[(int) v.length()];
-          map = new int[dom.length];
-          BufferedString tmpStr = new BufferedString();
-          for (int i = 0; i < dom.length; ++i) {
-            dom[i] = v.atStr(tmpStr, i).toString();
-            map[i] = i;
-          }
-          // check for dups
-          String [] sortedDom = dom.clone();
-          Arrays.sort(sortedDom);
-          for(int i = 1; i < sortedDom.length; ++i)
-            if(sortedDom[i-1].equals(sortedDom[i]))
-              throw new IllegalArgumentException("Illegal beta constraints file, got duplicate constraint for predictor '" + sortedDom[i-1] +"'!");
-        } else if (v.isCategorical()) {
-          dom = v.domain();
-          map = FrameUtils.asInts(v);
-          // check for dups
-          int [] sortedMap = MemoryManager.arrayCopyOf(map,map.length);
-          Arrays.sort(sortedMap);
-          for(int i = 1; i < sortedMap.length; ++i)
-            if(sortedMap[i-1] == sortedMap[i])
-              throw new IllegalArgumentException("Illegal beta constraints file, got duplicate constraint for predictor '" + dom[sortedMap[i-1]] +"'!");
-        } else
-          throw new IllegalArgumentException("Illegal beta constraints file, names column expected to contain column names (strings)");
-        // for now only categoricals allowed here
-        String[] names = ArrayUtils.append(_dinfo.coefNames(), "Intercept");
-        if (!Arrays.deepEquals(dom, names)) { // need mapping
-          HashMap<String, Integer> m = new HashMap<String, Integer>();
-          for (int i = 0; i < names.length; ++i)
-            m.put(names[i], i);
-          int[] newMap = MemoryManager.malloc4(dom.length);
-          for (int i = 0; i < map.length; ++i) {
-            Integer I = m.get(dom[map[i]]);
-            if (I == null)
-              throw new IllegalArgumentException("Unrecognized coefficient name in beta-constraint file, unknown name '" + dom[map[i]] + "'");
-            newMap[i] = I;
-          }
-          map = newMap;
-        }
-        final int numoff = _dinfo.numStart();
-        String [] valid_col_names = new String[]{"names","beta_given","beta_start","lower_bounds","upper_bounds","rho","mean","std_dev"};
-        Arrays.sort(valid_col_names);
-        for(String s:beta_constraints.names())
-          if(Arrays.binarySearch(valid_col_names,s) < 0)
-            error("beta_constraints","Unknown column name '" + s + "'");
-        if ((v = beta_constraints.vec("beta_start")) != null) {
-          betaStart = MemoryManager.malloc8d(_dinfo.fullN() + (_dinfo._intercept ? 1 : 0));
-          for (int i = 0; i < (int) v.length(); ++i)
-            betaStart[map == null ? i : map[i]] = v.at(i);
-        }
-        if ((v = beta_constraints.vec("beta_given")) != null) {
-          betaGiven = MemoryManager.malloc8d(_dinfo.fullN() + (_dinfo._intercept ? 1 : 0));
-          for (int i = 0; i < (int) v.length(); ++i)
-            betaGiven[map == null ? i : map[i]] = v.at(i);
-        }
-        if ((v = beta_constraints.vec("upper_bounds")) != null) {
-          betaUB = MemoryManager.malloc8d(_dinfo.fullN() + (_dinfo._intercept ? 1 : 0));
-          Arrays.fill(betaUB, Double.POSITIVE_INFINITY);
-          for (int i = 0; i < (int) v.length(); ++i)
-            betaUB[map == null ? i : map[i]] = v.at(i);
-        }
-        if ((v = beta_constraints.vec("lower_bounds")) != null) {
-          betaLB = MemoryManager.malloc8d(_dinfo.fullN() + (_dinfo._intercept ? 1 : 0));
-          Arrays.fill(betaLB, Double.NEGATIVE_INFINITY);
-          for (int i = 0; i < (int) v.length(); ++i)
-            betaLB[map == null ? i : map[i]] = v.at(i);
-        }
-        if ((v = beta_constraints.vec("rho")) != null) {
-          rho = MemoryManager.malloc8d(_dinfo.fullN() + (_dinfo._intercept ? 1 : 0));
-          for (int i = 0; i < (int) v.length(); ++i)
-            rho[map == null ? i : map[i]] = v.at(i);
-        }
-        // mean override (for data standardization)
-        if ((v = beta_constraints.vec("mean")) != null) {
-          for(int i = 0; i < v.length(); ++i) {
-            if(!v.isNA(i)) {
-              int idx = map == null ? i : map[i];
-              if (idx > _dinfo._cats) {
-                _dinfo._normSub[idx - _dinfo._cats] = v.at(i);
-              } else {
-                // categorical, will be ignored
-              }
-            }
-          }
-        }
-        // standard deviation override (for data standardization)
-        if ((v = beta_constraints.vec("std_dev")) != null) {
-          for (int i = 0; i < v.length(); ++i) {
-            if (!v.isNA(i)) {
-              int idx = map == null ? i : map[i];
-              if (idx > _dinfo._cats) {
-                _dinfo._normMul[idx - _dinfo._cats] = v.at(i);
-              } else {
-                // categorical, will be ignored
-              }
-            }
-          }
-        }
-        if (_dinfo._normMul != null) {
-          double normG = 0, normS = 0;
-          for (int i = numoff; i < _dinfo.fullN(); ++i) {
-            double s = _dinfo._normSub[i - numoff];
-            double d = 1.0 / _dinfo._normMul[i - numoff];
-            if (betaUB != null && !Double.isInfinite(betaUB[i]))
-              betaUB[i] *= d;
-            if (betaLB != null && !Double.isInfinite(betaUB[i]))
-              betaLB[i] *= d;
-            if (betaGiven != null) {
-              normG += betaGiven[i] * s;
-              betaGiven[i] *= d;
-            }
-            if (betaStart != null) {
-              normS += betaStart[i] * s;
-              betaStart[i] *= d;
-            }
-          }
-          if (_dinfo._intercept) {
-            int n = _dinfo.fullN();
-            if (betaGiven != null)
-              betaGiven[n] -= normG;
-            if (betaStart != null)
-              betaStart[n] -= normS;
-          }
-        }
-        if(betaStart == null && betaGiven != null)
-          betaStart = betaGiven.clone();
-        if(betaStart != null) {
-          if (betaLB != null || betaUB != null) {
-            for (int i = 0; i < betaStart.length; ++i) {
-              if (betaLB != null && betaLB[i] > betaStart[i])
-                betaStart[i] = betaLB[i];
-              if (betaUB != null && betaUB[i] < betaStart[i])
-                betaStart[i] = betaUB[i];
-            }
-          }
-        }
-        _bc.setBetaStart(betaStart).setLowerBounds(betaLB).setUpperBounds(betaUB).setProximalPenalty(betaGiven, rho);
-      }
-      if(_parms._non_negative) {
-        if(_bc._betaLB != null) {
-          for (int i = 0; i < _bc._betaLB.length - 1; ++i)
-            _bc._betaLB[i] = Math.max(0, _bc._betaLB[i]);
-        } else {
-          _bc._betaLB = MemoryManager.malloc8d(_dinfo.fullN() + 1);
-          _bc._betaLB[_dinfo.fullN()] = Double.NEGATIVE_INFINITY;
-          _bc._betaUB = MemoryManager.malloc8d(_dinfo.fullN() + 1);
-          Arrays.fill(_bc._betaUB,Double.POSITIVE_INFINITY);
-        }
-      }
-      _tInfos = new GLMTaskInfo[_parms._nfolds + 1];
-      InitTsk itsk = new InitTsk(0, _parms._intercept, null);
-      H2O.submitTask(itsk).join();
-
-      assert itsk._nobs == 0 || itsk._gtNull != null;
-      assert itsk._nobs == 0 || itsk._nobs == itsk._gtNull._nobs:"unexpected nobs, " + itsk._nobs + " != " + itsk._gtNull._nobs;// +", filterVec = " + (itsk._gtNull._rowFilter != null) + ", nrows = " + itsk._gtNull._rowFilter.length() + ", mean = " + itsk._gtNull._rowFilter.mean()
-      assert _rowFilter.nChunks() == _dinfo._adaptedFrame.anyVec().nChunks();
-      assert Math.abs((_dinfo._adaptedFrame.numRows() - _rowFilter.mean() * _rowFilter.length()) - itsk._nobs) < 1e-8:"unexpected nobs, expected " + itsk._nobs + ", but got " + (_dinfo._adaptedFrame.numRows() - _rowFilter.mean() * _rowFilter.length());
-      assert _rowFilter != null;
-      if (itsk._nobs == 0) { // can happen if all rows have missing value and we're filtering missing out
-        error("training_frame", "Got no data to run on after filtering out the rows with missing values.");
-        return;
-      }
-      if (itsk._yMin == itsk._yMax) {
-        error("response", "Can not run glm on dataset with constant response. Response == " + itsk._yMin + " for all rows in the dataset after filtering out rows with NAs, got " + itsk._nobs + " rows out of " + _dinfo._adaptedFrame.numRows() + " rows total.");
-        return;
-      } if (itsk._nobs < (_dinfo._adaptedFrame.numRows() >> 1)) { // running less than half of rows?
-        warn("_training_frame", "Dataset has less than 1/2 of the data after filtering out rows with NAs");
-      }
-      if(_parms._prior > 0)
-        _iceptAdjust = -Math.log(itsk._ymu * (1-_parms._prior)/(_parms._prior * (1-itsk._ymu)));
-      // GLMTaskInfo(Key dstKey, int foldId, long nobs, double ymu, double lmax, double[] beta, GradientInfo ginfo, double objVal){
-      GLMGradientTask gtBetastart = itsk._gtBetaStart != null?itsk._gtBetaStart:itsk._gtNull;
-      _bc.adjustGradient(itsk._gtNull._beta,itsk._gtNull._gradient);
-      if(_parms._alpha == null)
-        _parms._alpha = new double[]{_parms._solver == Solver.IRLSM || _parms._solver == Solver.COORDINATE_DESCENT_NAIVE ?.5:0};
-      double lmax =  lmax(itsk._gtNull);
-      double objval = gtBetastart._likelihood/gtBetastart._nobs;
-      double l2pen = .5 * lmax * (1 - _parms._alpha[0]) * ArrayUtils.l2norm2(gtBetastart._beta, _dinfo._intercept);
-      l2pen += _bc.proxPen(gtBetastart._beta);
-      objval += l2pen;
-      double objStart = objVal(gtBetastart._likelihood,gtBetastart._beta, lmax, gtBetastart._nobs,_parms._intercept);
-      _tInfos[0] = new GLMTaskInfo(_dest, 0, itsk._nobs, itsk._wsum, _parms._prior > 0?_parms._prior:itsk._ymu,lmax,_bc._betaStart, _dinfo.fullN() + (_dinfo._intercept?1:0), new GLMGradientInfo(gtBetastart._likelihood,objval, gtBetastart._gradient),objStart);
-      _tInfos[0]._nullGradNorm = ArrayUtils.linfnorm(itsk._gtNull._gradient, false);
-      _tInfos[0]._nullDevTrain = itsk._gtNull._val.nullDeviance();
-      _sc.addIterationScore(0, gtBetastart._likelihood, objStart);
-      if (_parms._lambda != null) { // check the lambdas
-        ArrayUtils.mult(_parms._lambda, -1);
-        Arrays.sort(_parms._lambda);
-        ArrayUtils.mult(_parms._lambda, -1);
-        int i = 0;
-        while (i < _parms._lambda.length && _parms._lambda[i] > _tInfos[0]._lambdaMax) ++i;
-        if (i == _parms._lambda.length)
-          error("_lambda", "All passed lambda values are > lambda_max = " + _tInfos[0]._lambdaMax + ", nothing to compute.");
-        if (i > 0) {
-          _parms._lambda = Arrays.copyOfRange(_parms._lambda, i, _parms._lambda.length);
-          warn("_lambda", "removed " + i + " lambda values which were greater than lambda_max = " + _tInfos[0]._lambdaMax);
-        }
-      } else { // fill in the default lambda(s)
-        if (_parms._lambda_search) {
-          if (_parms._nlambdas == 1)
-             error("_nlambdas", "Number of lambdas must be > 1 when running with lambda_search!");
-          if (_parms._lambda_min_ratio == -1)
-            _parms._lambda_min_ratio = _tInfos[0]._nobs > 25 * _dinfo.fullN() ? 1e-4 : 1e-2;
-          final double d = Math.pow(_parms._lambda_min_ratio, 1.0 / (_parms._nlambdas - 1));
-          _parms._lambda = MemoryManager.malloc8d(_parms._nlambdas);
-          _parms._lambda[0] = _tInfos[0]._lambdaMax;
-          for (int i = 1; i < _parms._lambda.length; ++i)
-            _parms._lambda[i] = _parms._lambda[i - 1] * d;
-          _lambdaId = 1; // don't bother with lmax model (which we know already)
-        } else
-          _parms._lambda = new double[]{_tInfos[0]._lambdaMax * (_dinfo.fullN() < (_tInfos[0]._nobs >> 4) ? 1e-3 : 1e-1)};
-      }
-      _model = new GLMModel(_dest, _parms, GLM.this, _tInfos[0]._ymu, _dinfo._adaptedFrame.lastVec().sigma(),_tInfos[0]._lambdaMax, _tInfos[0]._nobs, hasWeightCol(), hasOffsetCol());
-      String [] warns = _model.adaptTestForTrain(_valid, true, true);
-      for(String s:warns) warn("_validation_frame",s);
-      final Submodel nullSm = new Submodel(_parms._lambda[0], _bc._betaStart, 0, itsk._gtNull._val.explainedDev(),itsk._gtNullTest != null?itsk._gtNullTest._val.residualDeviance():Double.NaN);
-      _model.setSubmodel(nullSm);
-      _model._output.setSubmodelIdx(0);
-      _model._output._training_metrics = itsk._gtNull._val.makeModelMetrics(_model,_parms.train());
-      if(_valid != null)
-        _model._output._validation_metrics = itsk._gtNullTest._val.makeModelMetrics(_model,_parms.valid());
-      _model.delete_and_lock(GLM.this._key);
-//      if(_parms._solver == Solver.COORDINATE_DESCENT) { // make needed vecs
-//        double eta = _parms.link(_tInfos[0]._ymu);
-//        _tInfos[0]._eVec = _dinfo._adaptedFrame.anyVec().makeCon(eta);
-//        _tInfos[0]._wVec = _dinfo._adaptedFrame.anyVec().makeCon(1);
-//        _tInfos[0]._zVec = _dinfo._adaptedFrame.lastVec().makeCopy(null);
-//        _tInfos[0]._iVec = _dinfo._adaptedFrame.anyVec().makeCon(1);
-//      }
-      if(_parms._max_iterations == -1) {
-        if(_parms._solver == Solver.IRLSM) {
-
-          _parms._max_iterations = _parms._lambda_search ? 10 * _parms._nlambdas : 50;
-        } else {
-          _parms._max_iterations = Math.max(20,_dinfo.fullN() >> 2);
-          if(_parms._lambda_search)
-            _parms._max_iterations = _parms._nlambdas * 100;
-        }
-=======
     public synchronized TwoDimTable to2dTable() {
       String[] cnames = new String[]{"timestamp", "duration", "iteration", "lambda", "predictors", "Explained Deviance (train)", "Explained Deviance (test)"};
       String[] ctypes = new String[]{"string", "string", "int", "string","int", "double","double"};
@@ -444,7 +168,6 @@
         res.set(i, col++, _lambdaDevTrain.get(i));
         if(_lambdaDevTest.size() > i)
           res.set(i, col++, _lambdaDevTest.get(i));
->>>>>>> 4f96ee57
       }
       return res;
     }
@@ -911,241 +634,6 @@
       }
     }
 
-<<<<<<< HEAD
-    protected void solve(boolean doLineSearch){
-      if (_activeData.fullN() > _parms._max_active_predictors)
-        throw new TooManyPredictorsException();
-      Solver solverType = _parms._solver;
-      if(solverType == Solver.AUTO)
-        if(_activeData.fullN() > 6000 || _activeData._adaptedFrame.numCols() > 500)
-          solverType = Solver.L_BFGS;
-        else
-          solverType = Solver.IRLSM; // default choice
-      switch(solverType) {
-        case L_BFGS: {
-          double[] beta = _taskInfo._beta;
-          assert beta.length == _activeData.fullN()+1;
-          GradientSolver solver = new GLMGradientSolver(_parms, _activeData, _parms._lambda[_lambdaId] * (1 - _parms._alpha[0]), _taskInfo._ymu, _taskInfo._wsum, _rowFilter);
-          if(_bc._betaGiven != null && _bc._rho != null)
-            solver = new ProximalGradientSolver(solver,_bc._betaGiven,_bc._rho);
-          if (beta == null) {
-            beta = MemoryManager.malloc8d(_activeData.fullN() + (_activeData._intercept ? 1 : 0));
-            if (_activeData._intercept)
-              beta[beta.length - 1] = _parms.link(_taskInfo._ymu);
-          }
-          L_BFGS lbfgs = new L_BFGS().setMinIter(5).setObjEps(_parms._objective_epsilon).setGradEps(_parms._gradient_epsilon).setMaxIter(_parms._max_iterations);
-          assert beta.length == _taskInfo._ginfo._gradient.length;
-          final double l1pen = _parms._lambda[_lambdaId] * _parms._alpha[0];
-          if(l1pen > 0 || _bc.hasBounds()) {
-            // compute gradient at null beta to get estimate for rho
-            double [] nullBeta = MemoryManager.malloc8d(_taskInfo._beta.length);
-            if(_dinfo._intercept)
-              nullBeta[nullBeta.length-1] = _parms.link(_taskInfo._ymu);
-            double [] g = solver.getGradient(nullBeta)._gradient;
-            ArrayUtils.mult(g,100);
-            double [] rho = MemoryManager.malloc8d(beta.length);
-            // compute rhos
-            for(int i = 0; i < rho.length - 1; ++i)
-              rho[i] = ADMM.L1Solver.estimateRho(-g[i], l1pen, _bc._betaLB == null?Double.NEGATIVE_INFINITY:_bc._betaLB[i], _bc._betaUB == null?Double.POSITIVE_INFINITY:_bc._betaUB[i]);
-            int ii = rho.length - 1;
-            rho[ii] = ADMM.L1Solver.estimateRho(-g[ii], 0, _bc._betaLB == null?Double.NEGATIVE_INFINITY:_bc._betaLB[ii], _bc._betaUB == null?Double.POSITIVE_INFINITY:_bc._betaUB[ii]);
-            for(int i = 0; i < rho.length-1; ++i)
-              rho[i] = Math.min(1000,rho[i]);
-            final double [] objvals = new double[2];
-            objvals[1] = Double.POSITIVE_INFINITY;
-            L_BFGS.ProgressMonitor pm = new L_BFGS.ProgressMonitor(){
-              public boolean progress(double [] beta, GradientInfo ginfo){
-                double obj = ginfo._objVal;
-                double gnorm = -1;
-                if(ginfo instanceof ProximalGradientInfo) {
-                  ProximalGradientInfo g = (ProximalGradientInfo)ginfo;
-                  if(g._origGinfo instanceof GLMGradientInfo) {
-                    GLMGradientInfo gg = (GLMGradientInfo)g._origGinfo;
-                    obj = gg._objVal;
-                    for(int i = 0; i < beta.length; ++i)
-                      obj += l1pen * (beta[i] >= 0?beta[i]:-beta[i]);
-                    // add l1pen
-                    _sc.addIterationScore(_taskInfo._iter, gg._likelihood, obj);
-                    double [] subgrad = ginfo._gradient.clone();
-                    ADMM.subgrad(l1pen,beta,subgrad);
-                    gnorm = ArrayUtils.l2norm2(subgrad,false);
-                  }
-                }
-                if((++_taskInfo._iter & 3) == 0)
-                  update(_taskInfo._workPerIteration*4, "iteration " + _taskInfo._iter+ ", objective = " + MathUtils.roundToNDigits(obj,4) + ", grad_norm = " + MathUtils.roundToNDigits(gnorm,6), GLM.this._key);
-                return _taskInfo._iter < _parms._max_iterations && Job.isRunning(GLM.this._key);
-              }
-            };
-
-            double reltol = L1Solver.DEFAULT_RELTOL;
-            double abstol = L1Solver.DEFAULT_ABSTOL;
-            double ADMM_gradEps = 1e-2;
-            if(_bc != null)
-              new ADMM.L1Solver(ADMM_gradEps, 500, reltol, abstol).solve(new LBFGS_ProximalSolver(solver,_taskInfo._beta,rho, pm).setObjEps(_parms._objective_epsilon).setGradEps(_parms._gradient_epsilon), _taskInfo._beta, l1pen, _activeData._intercept, _bc._betaLB, _bc._betaUB);
-            else
-              new ADMM.L1Solver(ADMM_gradEps, 500, reltol, abstol).solve(new LBFGS_ProximalSolver(solver, _taskInfo._beta, rho, pm).setObjEps(_parms._objective_epsilon).setGradEps(_parms._gradient_epsilon), _taskInfo._beta, l1pen);
-          } else {
-            Result r = lbfgs.solve(solver, beta, _taskInfo._ginfo, new L_BFGS.ProgressMonitor() {
-              @Override
-              public boolean progress(double[] beta, GradientInfo ginfo) {
-                if(ginfo instanceof GLMGradientInfo) {
-                  GLMGradientInfo gginfo = (GLMGradientInfo) ginfo;
-                  _sc.addIterationScore(_taskInfo._iter, gginfo._likelihood, gginfo._objVal);
-                }
-                if ((_taskInfo._iter & 7) == 0) {
-                  _taskInfo._worked += _taskInfo._workPerIteration*8;
-                  update(_taskInfo._workPerIteration*8, "iteration " + (_taskInfo._iter + 1) + ", objective value = " + MathUtils.roundToNDigits(ginfo._objVal,4) + ", gradient norm = " + MathUtils.roundToNDigits(ArrayUtils.l2norm2(ginfo._gradient, false), 4), GLM.this._key);
-                  LogInfo("LBFGS: objval = " + ginfo._objVal);
-                }
-                ++_taskInfo._iter;
-                // todo update the model here so we can show intermediate results
-                return isRunning(GLM.this._key);
-              }
-            });
-            _taskInfo._beta = r.coefs;
-          }
-          break;
-        }
-        case COORDINATE_DESCENT_NAIVE: {
-
-          int p = _activeData.fullN()+ 1;
-          double wsum,wsumu; // intercept denum
-          double [] denums;
-          boolean skipFirstLevel = !_activeData._useAllFactorLevels;
-          double [] beta =  _taskInfo._beta.clone(); // Warm start for vector with active columns only.
-          double [] betaold = _taskInfo._beta.clone();
-          double objold = _taskInfo._objVal;
-          int iter2=0; // total cd iters
-
-          // get reweighted least squares vectors
-          Vec[] newVecs = _activeData._adaptedFrame.anyVec().makeZeros(3);
-          Vec w = newVecs[0]; // fixed before each CD loop
-          Vec z = newVecs[1]; // fixed before each CD loop
-          Vec zTilda = newVecs[2]; // will be updated at every variable within CD loop
-          long startTimeTotalNaive = System.currentTimeMillis();
-
-          // generate new IRLS iteration
-          while (iter2++ < 30) {
-
-            Frame fr = new Frame(_activeData._adaptedFrame);
-            fr.add("w", w); // fr has all data
-            fr.add("z", z);
-            fr.add("zTilda", zTilda);
-            fr.add("filter", _rowFilter); //rows with nas to be skipped
-
-            GLMGenerateWeightsTask gt = new GLMGenerateWeightsTask(GLM.this._key, _activeData, _parms, beta).doAll(fr);
-            double objVal = objVal(gt._likelihood, gt._betaw, _parms._lambda[_lambdaId], _taskInfo._nobs, _activeData._intercept);
-            denums = gt.denums;
-            wsum = gt.wsum;
-            wsumu = gt.wsumu;
-            int iter1 = 0;
-
-            // coordinate descent loop
-            while (iter1++ < CD_MAX_ITERATIONS) {
-              Frame fr2 = new Frame();
-              fr2.add("w", w);
-              fr2.add("z", z);
-              fr2.add("zTilda", zTilda); // original x%*%beta if first iteration
-              fr2.add("filter", _rowFilter); // na row to skip
-
-              for(int i=0; i < _activeData._cats; i++) {
-                Frame fr3 = new Frame(fr2);
-                int level_num = _activeData._catOffsets[i+1]-_activeData._catOffsets[i];
-                int prev_level_num = 0;
-                fr3.add("xj", _activeData._adaptedFrame.vec(i));
-
-                boolean intercept = (i == 0); // prev var is intercept
-                if(!intercept) {
-                  prev_level_num = _activeData._catOffsets[i]-_activeData._catOffsets[i-1];
-                  fr3.add("xjm1", _activeData._adaptedFrame.vec(i-1)); // add previous categorical variable
-                }
-
-                int start_old = _activeData._catOffsets[i];
-                GLMCoordinateDescentTaskSeqNaive stupdate;
-                if(intercept)
-                  stupdate = new GLMCoordinateDescentTaskSeqNaive(intercept, false, 4 , Arrays.copyOfRange(betaold, start_old, start_old+level_num),
-                        new double [] {beta[p-1]}, _activeData._catLvls[i], null, null, null, null, null, skipFirstLevel).doAll(fr3);
-                else
-                  stupdate = new GLMCoordinateDescentTaskSeqNaive(intercept, false, 1 , Arrays.copyOfRange(betaold, start_old,start_old+level_num),
-                          Arrays.copyOfRange(beta, _activeData._catOffsets[i-1], _activeData._catOffsets[i]) ,  _activeData._catLvls[i] ,
-                          _activeData._catLvls[i-1], null, null, null, null, skipFirstLevel ).doAll(fr3);
-
-                for(int j=0; j < level_num; ++j)
-                 beta[_activeData._catOffsets[i]+j] = ADMM.shrinkage(stupdate._temp[j] / wsumu, _parms._lambda[_lambdaId] * _parms._alpha[0])
-                         / (denums[_activeData._catOffsets[i]+j] / wsumu + _parms._lambda[_lambdaId] * (1 - _parms._alpha[0]));
-              }
-
-              int cat_num = 2; // if intercept, or not intercept but not first numeric, then both are numeric .
-              for (int i = 0; i < _activeData._nums; ++i) {
-                GLMCoordinateDescentTaskSeqNaive stupdate;
-                Frame fr3 = new Frame(fr2);
-                fr3.add("xj", _activeData._adaptedFrame.vec(i+_activeData._cats)); // add current variable col
-                boolean intercept = (i == 0 && _activeData.numStart() == 0); // if true then all numeric case and doing beta_1
-
-                double [] meannew=null, meanold=null, varnew=null, varold=null;
-                if(i > 0 || intercept) {// previous var is a numeric var
-                    cat_num = 3;
-                    if(!intercept)
-                     fr3.add("xjm1", _activeData._adaptedFrame.vec(i - 1 + _activeData._cats)); // add previous one if not doing a beta_1 update, ow just pass it the intercept term
-                  if( _activeData._normMul!=null ) {
-                    varold = new double[]{_activeData._normMul[i]};
-                    meanold = new double[]{_activeData._normSub[i]};
-                    if (i!= 0){
-                      varnew = new double []{ _activeData._normMul[i-1]};
-                      meannew = new double [] { _activeData._normSub[i-1]};
-                    }
-                  }
-                  stupdate = new GLMCoordinateDescentTaskSeqNaive(intercept, false, cat_num , new double [] { betaold[_activeData.numStart()+ i]},
-                              new double []{ beta[ (_activeData.numStart()+i-1+p)%p ]}, null, null,
-                             varold, meanold, varnew, meannew, skipFirstLevel ).doAll(fr3);
-
-                    beta[i+_activeData.numStart()] = ADMM.shrinkage(stupdate._temp[0] / wsumu, _parms._lambda[_lambdaId] * _parms._alpha[0])
-                            / (denums[i+_activeData.numStart()] / wsumu + _parms._lambda[_lambdaId] * (1 - _parms._alpha[0]));
-                   }
-                else if (i == 0 && !intercept){ // previous one is the last categorical variable
-                    int prev_level_num = _activeData.numStart()-_activeData._catOffsets[_activeData._cats-1];
-                    fr3.add("xjm1", _activeData._adaptedFrame.vec(_activeData._cats-1)); // add previous categorical variable
-                    if( _activeData._normMul!=null){
-                      varold = new double []{ _activeData._normMul[i]};
-                      meanold =  new double [] { _activeData._normSub[i]};
-                    }
-                    stupdate = new GLMCoordinateDescentTaskSeqNaive(intercept, false, cat_num , new double [] {betaold[ _activeData.numStart()]},
-                            Arrays.copyOfRange(beta,_activeData._catOffsets[_activeData._cats-1],_activeData.numStart() ), null, _activeData._catLvls[_activeData._cats-1],
-                            varold, meanold, null, null, skipFirstLevel ).doAll(fr3);
-                    beta[_activeData.numStart()] = ADMM.shrinkage(stupdate._temp[0] / wsumu, _parms._lambda[_lambdaId] * _parms._alpha[0])
-                            / (denums[_activeData.numStart()] / wsumu + _parms._lambda[_lambdaId] * (1 - _parms._alpha[0]));
-                  }
-              }
-
-              // intercept update: preceded by a categorical or numeric variable
-              Frame fr3 = new Frame(fr2);
-              fr3.add("xjm1", _activeData._adaptedFrame.vec( _activeData._cats + _activeData._nums-1 ) ); // add last variable updated in cycle to the frame
-              GLMCoordinateDescentTaskSeqNaive iupdate ;
-              if( _activeData._adaptedFrame.vec( _activeData._cats + _activeData._nums-1).isCategorical()) { // only categorical vars
-                cat_num = 2;
-                iupdate = new GLMCoordinateDescentTaskSeqNaive( false, true, cat_num , new double [] {betaold[betaold.length-1]},
-                        Arrays.copyOfRange(beta, _activeData._catOffsets[_activeData._cats-1], _activeData._catOffsets[_activeData._cats] ),
-                        null, _activeData._catLvls[_activeData._cats-1], null, null, null, null, skipFirstLevel  ).doAll(fr3);
-              }
-              else { // last variable is numeric
-                cat_num = 3;
-                double [] meannew=null, varnew=null;
-                if(_activeData._normMul!=null){
-                  varnew = new double [] {_activeData._normMul[_activeData._normMul.length-1]};
-                  meannew = new double [] {_activeData._normSub[_activeData._normSub.length-1]};
-                }
-                iupdate = new GLMCoordinateDescentTaskSeqNaive(false, true, cat_num ,
-                        new double [] {betaold[betaold.length-1]}, new double []{ beta[beta.length-2] }, null, null,
-                        null, null, varnew, meannew , skipFirstLevel ).doAll(fr3);
-              }
-              if(_parms._intercept)
-               beta[beta.length - 1] = iupdate._temp[0] / wsum;
-
-              double maxdiff = ArrayUtils.linfnorm(ArrayUtils.subtract(beta, betaold), false); // false to keep the intercept
-              System.arraycopy(beta, 0, betaold, 0, beta.length);
-              if (maxdiff < _parms._beta_epsilon)
-                break;
-=======
     private void fitCOD() {
       double [] beta = _state.beta();
       int p = _state.activeData().fullN()+ 1;
@@ -1194,7 +682,6 @@
             if(!intercept) {
               prev_level_num = _state.activeData()._catOffsets[i]-_state.activeData()._catOffsets[i-1];
               fr3.add("xjm1", _state.activeData()._adaptedFrame.vec(i-1)); // add previous categorical variable
->>>>>>> 4f96ee57
             }
             int start_old = _state.activeData()._catOffsets[i];
             GLMCoordinateDescentTaskSeqNaive stupdate;
@@ -1282,71 +769,6 @@
             break;
         }
 
-<<<<<<< HEAD
-
-
-//        case COORDINATE_DESCENT:
-//          double l1pen = _parms._alpha[0]*_parms._lambda[_lambdaId];
-//          double l2pen = (1-_parms._alpha[0])*_parms._lambda[_lambdaId];
-//          double [] beta = _taskInfo._beta.clone();
-//          int off;
-//          double xOldSub;
-//          double xOldMul;
-//          double xNewSub = 0;
-//          double xNewMul = 1;
-//          double [] betaUpdate = null;
-//          boolean betaChanges = true;
-//          int iter = 0;
-//          // external loop - each time generate weights based on previous beta, compute new beta as solution to weighted least squares
-//          while(betaChanges) {
-//            // internal loop - go over each column independently as long as beta keeps changing
-//            int it = iter; // to keep track of inner iterations
-//            while (betaChanges && ++iter < 1000) {
-//              betaChanges = false;
-//              // run one iteration of coordinate descent - go over all columns
-//              for (int i = 0; i < _activeData._adaptedFrame.numCols(); ++i) {
-//                Vec previousVec = i == 0?_taskInfo._iVec:_dinfo._adaptedFrame.vec(i-1);
-//                Vec currentVec = i == _dinfo._adaptedFrame.numCols()-1?_taskInfo._iVec:_dinfo._adaptedFrame.vec(i);
-//                xOldSub = xNewSub;
-//                xOldMul = xNewMul;
-//                boolean isCategorical = currentVec.isCategorical();
-//                int to;
-//                if (isCategorical) {
-//                  xNewSub = 0;
-//                  xNewMul = 1;
-//                  off = _dinfo._catOffsets[i];
-//                  to = _dinfo._catOffsets[i + 1];
-//                } else {
-//                  int k = i - _dinfo._cats;
-//                  xNewSub = _dinfo._normSub[k];
-//                  xNewMul = _dinfo._normMul[k];
-//                  off = _dinfo.numStart() + k;
-//                  to = off + 1;
-//                }
-//                double[] currentBeta = Arrays.copyOfRange(_taskInfo._beta, off, to);
-//                double[] xy = new GLMCoordinateDescentTask(betaUpdate, currentBeta, xOldSub, xOldMul, xNewSub, xNewMul).doAll(previousVec,currentVec,_taskInfo._eVec,_taskInfo._wVec, _taskInfo._zVec)._xy;
-//                for (int j = 0; j < xy.length; ++j) {
-//                  betaUpdate = currentBeta;
-//                  double updatedCoef = ADMM.shrinkage(xy[j], l1pen) / (1 + l2pen);
-//                  betaUpdate[j] = updatedCoef - currentBeta[j];
-//                  if (betaUpdate[j] < -1e-4 || betaUpdate[j] > 1e-4)
-//                    betaChanges = true;
-//                  beta[off + j] = updatedCoef;
-//                }
-//              }
-//            }
-//            if(iter > it+1) {
-//              betaChanges = true; // beta changed during inner iteration
-//              // generate new weights
-//              new GLMTask.GLMWeightsTask(_parms).doAll(_dinfo._adaptedFrame.lastVec(), _taskInfo._zVec, _taskInfo._wVec, _taskInfo._eVec);
-//            }
-//          }
-//          // done, compute the gradient and check KKTs
-//          break;
-        case IRLSM:// fork off ADMM iteration
-          new GLMIterationTask(GLM.this._key, _activeData, _parms._lambda[_lambdaId] * (1 - _parms._alpha[0]), _parms, false, _taskInfo._beta, _parms._intercept?_taskInfo._ymu:0.5, _rowFilter, new Iteration(this, doLineSearch)).asyncExec(_activeData._adaptedFrame);
-          return;
-=======
         double percdiff = Math.abs((objold - objVal)/objold);
         if (percdiff < _parms._objective_epsilon & iter2 >1 )
           break;
@@ -1379,7 +801,6 @@
         case COORDINATE_DESCENT_NAIVE:
           fitCOD();
           break;
->>>>>>> 4f96ee57
         default:
           throw H2O.unimpl();
       }
