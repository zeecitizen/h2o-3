--- conflicted
+++ resolved
@@ -89,13 +89,8 @@
           // Convert response to categorical
           int ri = train.numCols()-1;
           int ci = test.find(p._response_column);
-<<<<<<< HEAD
-          Scope.track(train.replace(ri, train.vecs()[ri].toCategorical())._key);
-          Scope.track(test .replace(ci, test.vecs()[ci].toCategorical())._key);
-=======
           Scope.track(train.replace(ri, train.vecs()[ri].toCategoricalVec()));
           Scope.track(test .replace(ci, test.vecs()[ci].toCategoricalVec()));
->>>>>>> 4f96ee57
           DKV.put(train);
           DKV.put(test);
 
