--- conflicted
+++ resolved
@@ -1,74 +1,12 @@
 # -*- coding: utf-8 -*-
-<<<<<<< HEAD
-import collections, csv, itertools, os, re, tempfile, urllib2, sys, urllib,imp,copy, tabulate
-=======
 # import numpy    no numpy cuz windoz
 import collections, csv, itertools, os, re, tempfile, urllib2, sys, urllib,imp,copy, tabulate
 import h2o, expr
->>>>>>> 09779bb7
 from astfun import _bytecode_decompile_lambda
 from group_by import GroupBy
 
 # TODO: Automatically convert column names into Frame properties!
 
-<<<<<<< HEAD
-class H2OFrame(object):
-
-  # Magical count-of-5:   (get 2 more when looking at it in debug mode)
-  #  2 for _do_it frame, 2 for _do_it local dictionary list, 1 for parent
-  MAGIC_REF_COUNT = 5 if sys.gettrace() is None else 7  # M = debug ? 7 : 5
-
-  def __init__(self, python_obj=None, destination_frame="", header=(-1, 0, 1), separator="", column_names=None, column_types=None, na_strings=None):
-    """Create an instance of H2OFrame
-
-    If `python_obj` is not None, then an attempt to upload the python object to H2O
-    will be made. A valid python object has type `list`, or `dict`. For more information
-    on the structure of the input for the various native python data types
-    ("native" meaning non-H2O), please see the general documentation for this object.
-
-    Parameters
-    ----------
-      python_obj : optional
-        A native python object.
-
-    Returns
-    -------
-      H2OFrame instance
-    """
-    self._id        = None        # tmp if None; tmp if not None and _ast is not None
-    self._ast       = None        # ExprNode, or None
-    self._cache     = H2OCache()  # nrows, ncols, colnames, types, data
-    self._data      = None        # holds scalar data
-
-    if python_obj is not None:
-      self._upload_python_object(python_obj, destination_frame, header, separator, column_names, column_types, na_strings)
-
-  @staticmethod
-  def _expr(expr):
-    fr = H2OFrame()
-    fr._ast = expr
-    return fr
-
-  @staticmethod
-  def get_frame(frame_id):
-    fr = H2OFrame()
-    fr._id = frame_id
-    fr._update()
-    return fr
-
-  def _import_parse(self, path, destination_frame, header, separator, column_names, column_types, na_strings):
-    rawkey = h2o.lazy_import(path)
-    self._parse(rawkey,destination_frame, header, separator, column_names, column_types, na_strings)
-    return self
-
-  def _upload_parse(self, path, destination_frame, header, sep, column_names, column_types, na_strings):
-    fui = {"file": os.path.abspath(path)}
-    rawkey = h2o.H2OConnection.post_json(url_suffix="PostFile", file_upload_info=fui)["destination_frame"]
-    self._parse(rawkey,destination_frame, header, sep, column_names, column_types, na_strings)
-    return self
-
-  def _upload_python_object(self, python_obj, destination_frame, header, separator, column_names, column_types, na_strings):
-=======
 class H2OFrame:
 
   def __init__(self,ex):
@@ -242,7 +180,6 @@
   # :param python_obj: A "native" python object - list, dict, tuple.
   @staticmethod
   def fromPython(python_obj, **kwargs):
->>>>>>> 09779bb7
     """
     Properly handle native python data types. For a discussion of the rules and
     permissible data types please refer to the main documentation for H2OFrame.
@@ -273,45 +210,6 @@
     tmp_file = os.fdopen(tmp_handle,'wb')
     # create a new csv writer object thingy
     csv_writer = csv.DictWriter(tmp_file, fieldnames=col_header, restval=None, dialect="excel", extrasaction="ignore", delimiter=",")
-<<<<<<< HEAD
-    #csv_writer.writeheader()               # write the header
-    if column_names is None: column_names = col_header
-    csv_writer.writerows(data_to_write)    # write the data
-    tmp_file.close()                       # close the streams
-    self._upload_parse(tmp_path, destination_frame, header, separator, column_names, column_types, na_strings)  # actually upload the data to H2O
-    os.remove(tmp_path)                    # delete the tmp file
-
-  def _parse(self, rawkey, destination_frame="", header=None, separator=None, column_names=None, column_types=None, na_strings=None):
-    setup = h2o.parse_setup(rawkey, destination_frame, header, separator, column_names, column_types, na_strings)
-    self._parse_raw(setup)
-
-  def _parse_raw(self, setup):
-    # Parse parameters (None values provided by setup)
-    p = { "destination_frame" : None,
-          "parse_type"        : None,
-          "separator"         : None,
-          "single_quotes"     : None,
-          "check_header"      : None,
-          "number_columns"    : None,
-          "chunk_size"        : None,
-          "delete_on_done"    : True,
-          "blocking"          : False,
-          "column_types"      : None,
-    }
-
-    if setup["column_names"]: p["column_names"] = None
-    if setup["na_strings"]: p["na_strings"] = None
-
-    p.update({k: v for k, v in setup.iteritems() if k in p})
-
-    # Extract only 'name' from each src in the array of srcs
-    p['source_frames'] = [h2o._quoted(src['name']) for src in setup['source_frames']]
-
-    h2o.H2OJob(h2o.H2OConnection.post_json(url_suffix="Parse", **p), "Parse").poll()
-    self._id = p["destination_frame"]
-    self._update()
-
-=======
     #csv_writer.writeheader()             # write the header
     if 'column_names' not in kwargs: kwargs['column_names'] = col_header
     csv_writer.writerows(data_to_write)  # write the data
@@ -337,7 +235,6 @@
   def _parse(rawkey, destination_frame="", header=None, separator=None, column_names=None, column_types=None, na_strings=None):
     setup = h2o.parse_setup(rawkey, destination_frame, header, separator, column_names, column_types, na_strings)
     return H2OFrame._parse_raw(setup)
->>>>>>> 09779bb7
 
   @staticmethod
   def _parse_raw(setup):
@@ -367,49 +264,6 @@
     # ... but job stats returns only a dest_key, requiring another REST call to get nrow/ncol
     return H2OFrame.get_frame(job.dest_key)
 
-<<<<<<< HEAD
-    :return: An iterator over the H2OFrame
-    """
-    return (self[i] for i in range(self.ncol))
-
-  def where(self):
-    fr = H2OFrame._expr(expr=ExprNode("h2o.which", self))
-    idx = h2o.as_list(fr)["C1"]
-    return [i-1 for i in idx]
-
-  def logical_negation(self): H2OFrame._expr(expr=ExprNode("not", self))
-
-  # ops
-  def __add__ (self, i): return H2OFrame._expr(expr=ExprNode("+",   self,i))
-  def __sub__ (self, i): return H2OFrame._expr(expr=ExprNode("-",   self,i))
-  def __mul__ (self, i): return H2OFrame._expr(expr=ExprNode("*",   self,i))
-  def __div__ (self, i): return H2OFrame._expr(expr=ExprNode("/",   self,i))
-  def __floordiv__(self, i): return H2OFrame._expr(expr=ExprNode("intDiv",self,i))
-  def __mod__ (self, i): return H2OFrame._expr(expr=ExprNode("mod", self,i))
-  def __or__  (self, i): return H2OFrame._expr(expr=ExprNode("|",   self,i))
-  def __and__ (self, i): return H2OFrame._expr(expr=ExprNode("&",   self,i))
-  def __ge__  (self, i): return H2OFrame._expr(expr=ExprNode(">=",  self,i))
-  def __gt__  (self, i): return H2OFrame._expr(expr=ExprNode(">",   self,i))
-  def __le__  (self, i): return H2OFrame._expr(expr=ExprNode("<=",  self,i))
-  def __lt__  (self, i): return H2OFrame._expr(expr=ExprNode("<",   self,i))
-  def __eq__  (self, i): return H2OFrame._expr(expr=ExprNode("==",  self,i))
-  def __ne__  (self, i): return H2OFrame._expr(expr=ExprNode("!=",  self,i))
-  def __pow__ (self, i): return H2OFrame._expr(expr=ExprNode("^",   self,i))
-  # rops
-  def __rmod__(self, i): return H2OFrame._expr(expr=ExprNode("mod",i,self))
-  def __radd__(self, i): return self.__add__(i)
-  def __rsub__(self, i): return H2OFrame._expr(expr=ExprNode("-",i,  self))
-  def __rand__(self, i): return self.__and__(i)
-  def __ror__ (self, i): return self.__or__ (i)
-  def __rdiv__(self, i): return H2OFrame._expr(expr=ExprNode("/",i,  self))
-  def __rfloordiv__(self, i): return H2OFrame._expr(expr=ExprNode("intDiv",i,self))
-  def __rmul__(self, i): return self.__mul__(i)
-  def __rpow__(self, i): return H2OFrame._expr(expr=ExprNode("^",i,  self))
-  # unops
-  def __abs__ (self):        return H2OFrame._expr(expr=ExprNode("abs",self))
-  def __contains__(self, i): return all([(t==self).any() for t in i]) if _is_list(i) else (i==self).any()
-  def __invert__(self): return H2OFrame._expr(expr=ExprNode("!!", self))
-=======
   @staticmethod
   def _import_parse(path, destination_frame, header, sep, column_names, column_types, na_strings):
     rawkey = h2o.lazy_import(path)
@@ -457,7 +311,6 @@
   def __abs__ (self):        return self._newExpr("abs",self)
   def __contains__(self, i): return all([(t==self).any() for t in i]) if _is_list(i) else (i==self).any()
   def __invert__(self):      return self._newExpr("!!", self)
->>>>>>> 09779bb7
 
   def mult(self, matrix):
     """
@@ -466,41 +319,6 @@
     :param matrix: The matrix to multiply to the left of self.
     :return: The multiplied matrices.
     """
-<<<<<<< HEAD
-    return H2OFrame._expr(expr=ExprNode("x", self, matrix))
-
-  def cos(self)     :    return H2OFrame._expr(expr=ExprNode("cos", self))
-  def sin(self)     :    return H2OFrame._expr(expr=ExprNode("sin", self))
-  def tan(self)     :    return H2OFrame._expr(expr=ExprNode("tan", self))
-  def acos(self)    :    return H2OFrame._expr(expr=ExprNode("acos", self))
-  def asin(self)    :    return H2OFrame._expr(expr=ExprNode("asin", self))
-  def atan(self)    :    return H2OFrame._expr(expr=ExprNode("atan", self))
-  def cosh(self)    :    return H2OFrame._expr(expr=ExprNode("cosh", self))
-  def sinh(self)    :    return H2OFrame._expr(expr=ExprNode("sinh", self))
-  def tanh(self)    :    return H2OFrame._expr(expr=ExprNode("tanh", self))
-  def acosh(self)   :    return H2OFrame._expr(expr=ExprNode("acosh", self))
-  def asinh(self)   :    return H2OFrame._expr(expr=ExprNode("asinh", self))
-  def atanh(self)   :    return H2OFrame._expr(expr=ExprNode("atanh", self))
-  def cospi(self)   :    return H2OFrame._expr(expr=ExprNode("cospi", self))
-  def sinpi(self)   :    return H2OFrame._expr(expr=ExprNode("sinpi", self))
-  def tanpi(self)   :    return H2OFrame._expr(expr=ExprNode("tanpi", self))
-  def abs(self)     :    return H2OFrame._expr(expr=ExprNode("abs", self))
-  def sign(self)    :    return H2OFrame._expr(expr=ExprNode("sign", self))
-  def sqrt(self)    :    return H2OFrame._expr(expr=ExprNode("sqrt", self))
-  def trunc(self)   :    return H2OFrame._expr(expr=ExprNode("trunc", self))
-  def ceil(self)    :    return H2OFrame._expr(expr=ExprNode("ceiling", self))
-  def floor(self)   :    return H2OFrame._expr(expr=ExprNode("floor", self))
-  def log(self)     :    return H2OFrame._expr(expr=ExprNode("log", self))
-  def log10(self)   :    return H2OFrame._expr(expr=ExprNode("log10", self))
-  def log1p(self)   :    return H2OFrame._expr(expr=ExprNode("log1p", self))
-  def log2(self)    :    return H2OFrame._expr(expr=ExprNode("log2", self))
-  def exp(self)     :    return H2OFrame._expr(expr=ExprNode("exp", self))
-  def expm1(self)   :    return H2OFrame._expr(expr=ExprNode("expm1", self))
-  def gamma(self)   :    return H2OFrame._expr(expr=ExprNode("gamma", self))
-  def lgamma(self)  :    return H2OFrame._expr(expr=ExprNode("lgamma", self))
-  def digamma(self) :    return H2OFrame._expr(expr=ExprNode("digamma", self))
-  def trigamma(self):    return H2OFrame._expr(expr=ExprNode("trigamma", self))
-=======
     return self._newExpr("x", self, matrix)
 
   def cos(self)     :    return self._newExpr("cos", self)
@@ -534,7 +352,6 @@
   def lgamma(self)  :    return self._newExpr("lgamma", self)
   def digamma(self) :    return self._newExpr("digamma", self)
   def trigamma(self):    return self._newExpr("trigamma", self)
->>>>>>> 09779bb7
 
 
   @staticmethod
@@ -544,143 +361,15 @@
 
     :return: Returns msec since the Epoch.
     """
-<<<<<<< HEAD
-    return H2OFrame._expr(expr=ExprNode("mktime", year,month,day,hour,minute,second,msec))._frame()
-
-  @property
-  def columns(self):
-    """
-    Retrieve the column names for this H2OFrame.
-
-    :return: A list of column names.
-    """
-    return self.col_names
-
-  @columns.setter
-  def columns(self, value):
-    """
-    Set the column names of this H2OFrame.
-
-    Parameters
-    ----------
-      value : list
-    """
-    self.set_names(value)
-
-  @property
-  def col_names(self):
-    """
-    Retrieve the column names (one name per H2OVec) for this H2OFrame.
-
-    :return: A character list[] of column names.
-    """
-    self._eager()
-    return copy.deepcopy(self._cache._names)
-
-  @col_names.setter
-  def col_names(self, value):
-    """
-    Set the column names of this H2OFrame.
-
-    Parameters
-    ----------
-      value : list
-    """
-    self.set_names(value)
-
-  @property
-  def names(self,i=None):
-    """
-    Retrieve the column names (one name per H2OVec) for this H2OFrame.
-
-    :return: A character list[] of column names.
-    """
-    self._eager()
-    return self.col_names if i is None else self.columns[i]
-
-  @names.setter
-  def names(self,value):
-    """
-    Set the column names of this H2OFrame.
-
-    Parameters
-    ----------
-      value : list
-    """
-    self.set_names(value)
-
-  @property
-  def nrow(self):
-    """
-    Get the number of rows in this H2OFrame.
-
-    :return: The number of rows in this dataset.
-    """
-    self._eager()
-    return self._cache._nrows
-
-  @property
-  def ncol(self):
-    """
-    Get the number of columns in this H2OFrame.
-
-    :return: The number of columns in this H2OFrame.
-    """
-    self._eager()
-    return self._cache._ncols
-=======
     return expr.ExprNode("mktime", year,month,day,hour,minute,second,msec)
->>>>>>> 09779bb7
 
   def filterNACols(self, frac=0.2):
     """
     Filter columns with prportion of NAs >= frac.
     :param frac: Fraction of NAs in the column.
-<<<<<<< HEAD
-    :return: A  list of column indices.
-    """
-    return H2OFrame._expr(expr=ExprNode("filterNACols", self, frac))._frame()
-
-  @property
-  def dim(self):
-    """
-    Get the number of rows and columns in the H2OFrame.
-
-    :return: The number of rows and columns in the H2OFrame as a list [rows, cols].
-    """
-    return [self.nrow, self.ncol]
-
-  @property
-  def shape(self):
-    """
-    Get the shape of the H2OFrame.
-
-    :return: A tuple (nrow, ncol)
-    """
-    return (self.nrow, self.ncol)
-
-  @property
-  def types(self):
-    """
-    Get the column types of H2OFrame.
-
-    :return: A dictionary of column_name-type pairs
-    """
-    return copy.deepcopy(self._cache._types)
-
-  @property
-  def frame_id(self):
-    """
-    Get the frame name.
-
-    :return: Get the name of this frame.
-    """
-    return self._id
-=======
     :return: A list of column indices.
     """
     return self._newExpr("filterNACols", self, frac)
->>>>>>> 09779bb7
 
   @frame_id.setter
   def frame_id(self, value):
@@ -695,67 +384,6 @@
   def unique(self):
     """
     Extract the unique values in the column.
-<<<<<<< HEAD
-
-    Returns
-    -------
-      H2OFrame of unique column values.
-    """
-    return H2OFrame._expr(expr=ExprNode("unique", self))._frame()
-
-  def show(self, use_pandas=False):
-    """
-    Used by the H2OFrame.__repr__ method to print or display a snippet of the data frame.
-    If called from IPython, displays an html'ized result
-    Else prints a tabulate'd result
-    :return: None
-    """
-    if h2o.H2ODisplay._in_ipy():
-      import IPython.display
-      if use_pandas and h2o.can_use_pandas():
-        IPython.display.display(self.head().as_data_frame())
-      IPython.display.display_html(self._cache._tabulate(self._id,"html",False),raw=True)
-    else:
-      if use_pandas and h2o.can_use_pandas():
-        print self.head().as_data_frame()
-      else:
-        print self
-
-  def head(self,rows=10,cols=200):
-    """
-    Analogous to R's `head` call on a data.frame.
-
-    Parameters
-    ----------
-      rows : int, default 10
-      cols : int, default 200
-
-    Returns
-    -------
-      H2OFrame having shape (min(self.nrow, rows), min(self.ncol, cols)).
-    """
-    nrows = min(self.nrow, rows)
-    ncols = min(self.ncol, cols)
-    return self[:nrows,:ncols]
-
-  def tail(self, rows=10, cols=200):
-    """
-    Analogous to R's `tail` call on a data.frame.
-
-    Parameters
-    ----------
-      rows : int, default 10
-      cols : int, default 200
-
-    Returns
-    -------
-      H2OFrame having shape (min(self.nrow, rows), min(self.ncol, cols)).
-    """
-    nrows = min(self.nrow, rows)
-    ncols = min(self.ncol, cols)
-    start_idx = self.nrow - nrows
-    return self[start_idx:start_idx+nrows,:ncols]
-=======
     :return: A new H2OFrame of just the unique values in the column.
     """
     return self._newExpr("unique", self)
@@ -772,7 +400,6 @@
     l = h2o.as_list(self._newExpr("levels", fr), False)[0]
     l.pop(0) # Remove column header
     return l
->>>>>>> 09779bb7
 
   def levels(self, col=None):
     """
@@ -781,19 +408,10 @@
     :param col: A column index in this H2OFrame
     :return: A list of lists of strings that are the factor levels for columns.
     """
-<<<<<<< HEAD
-    if self.ncol==1 or col is None:
-      levels=H2OFrame._expr(expr=ExprNode("levels", self))._scalar()
-    elif col is not None:
-      levels = H2OFrame._expr(expr=ExprNode("levels", ExprNode("cols", self, col)))._scalar()
-    else:                             levels=None
-    return None if levels is None or levels==[] else levels
-=======
     fr = self if col is None else self._newExpr("cols", self, col)
     lol = h2o.as_list(self._newExpr("levels", fr), False)
     for l in lol: l.pop(0) # Remove column headers
     return lol
->>>>>>> 09779bb7
 
   def nlevels(self, col=None):
     """
@@ -813,11 +431,7 @@
     :param level: The level at which the column will be set (a string)
     :return: An self._newExpr with all entries set to the desired level
     """
-<<<<<<< HEAD
-    return H2OFrame._expr(expr=ExprNode("setLevel", self, level))
-=======
     return self._newExpr("setLevel", self, level)
->>>>>>> 09779bb7
 
   def set_levels(self, levels):
     """
@@ -829,11 +443,7 @@
     old levels.
     :return: A new column with the domains.
     """
-<<<<<<< HEAD
-    return H2OFrame._expr(expr=ExprNode("setDomain",self,levels))
-=======
     return self._newExpr("setDomain",self,levels)
->>>>>>> 09779bb7
 
   def set_names(self,names):
     """Change all of this H2OFrame instance's column names.
@@ -862,58 +472,6 @@
     self._ex = expr.ExprNode("colnames=",self,col,name) # Update-in-place, but still lazy
     return self
 
-<<<<<<< HEAD
-  def describe(self):
-    """Generate an in-depth description of this H2OFrame.
-    The description is a tabular print of the type, min, max, sigma, number of zeros,
-    and number of missing elements for each H2OVec in this H2OFrame.
-    """
-    self._eager()
-    thousands_sep = h2o.H2ODisplay.THOUSANDS
-    print "Rows:", thousands_sep.format(self.nrow), "Cols:", thousands_sep.format(self.ncol)
-    chunk_dist_sum = h2o.frame(self._id)["frames"][0]
-    dist_summary = chunk_dist_sum["distribution_summary"]
-    chunk_summary = chunk_dist_sum["chunk_summary"]
-    chunk_summary.show()
-    dist_summary.show()
-    self.summary()
-
-  def summary(self):
-    """Generate summary of the frame on a per column basis."""
-    self._eager()
-    fr_sum =  h2o.H2OConnection.get_json("Frames/" + urllib.quote(self._id) + "/summary")["frames"][0]
-    type = ["type"]
-    mins = ["mins"]
-    mean = ["mean"]
-    maxs = ["maxs"]
-    sigma= ["sigma"]
-    zeros= ["zero_count"]
-    miss = ["missing_count"]
-    for v in fr_sum["columns"]:
-      type.append(v["type"])
-      mins.append(v["mins"][0] if v is not None else v["mins"])
-      mean.append(v["mean"])
-      maxs.append(v["maxs"][0] if v is not None else v["maxs"])
-      sigma.append(v["sigma"])
-      zeros.append(v["zero_count"])
-      miss.append(v["missing_count"])
-
-    table = [type,mins,maxs,mean,sigma,zeros,miss]
-    headers = self.names
-    h2o.H2ODisplay(table, [""] + headers, "Column-by-Column Summary")
-
-  def __str__(self):
-    if sys.gettrace() is None:
-      return self._frame()._cache._tabulate(self._id,"simple",False).encode("utf-8", errors="ignore")
-    return self._id
-
-  def __repr__(self):
-    if sys.gettrace() is None:
-      self.show()
-    return ""
-
-=======
->>>>>>> 09779bb7
   def as_date(self,format):
     """Return the column with all elements converted to millis since the epoch.
 
@@ -926,62 +484,38 @@
     -------
       An H2OFrame instance.
     """
-<<<<<<< HEAD
-    return H2OFrame._expr(expr=ExprNode("as.Date",self,format))
-=======
     return self._newExpr("as.Date",self,format)
->>>>>>> 09779bb7
 
   def cumsum(self):
     """
     :return: The cumulative sum over the column.
     """
-<<<<<<< HEAD
-    return H2OFrame._expr(expr=ExprNode("cumsum",self))
-=======
     return self._newExpr("cumsum",self)
->>>>>>> 09779bb7
 
   def cumprod(self):
     """
     :return: The cumulative product over the column.
     """
-<<<<<<< HEAD
-    return H2OFrame._expr(expr=ExprNode("cumprod",self))
-=======
     return self._newExpr("cumprod",self)
->>>>>>> 09779bb7
 
   def cummin(self):
     """
     :return: The cumulative min over the column.
     """
-<<<<<<< HEAD
-    return H2OFrame._expr(expr=ExprNode("cummin",self))
-=======
     return self._newExpr("cummin",self)
->>>>>>> 09779bb7
 
   def cummax(self):
     """
     :return: The cumulative max over the column.
     """
-<<<<<<< HEAD
-    return H2OFrame._expr(expr=ExprNode("cummax",self))
-=======
     return self._newExpr("cummax",self)
->>>>>>> 09779bb7
 
   def prod(self,na_rm=False):
     """
     :param na_rm: True or False to remove NAs from computation.
     :return: The product of the column.
     """
-<<<<<<< HEAD
-    return H2OFrame._expr(expr=ExprNode("prod.na" if na_rm else "prod",self))._scalar()
-=======
     return self._scalar("prod.na" if na_rm else "prod",self)
->>>>>>> 09779bb7
 
   def any(self):
     """
@@ -993,41 +527,25 @@
     """
     :return: True if any element is True in the column.
     """
-<<<<<<< HEAD
-    return H2OFrame._expr(expr=ExprNode("any.na" if na_rm else "any",self))._scalar()
-=======
     return bool(self._scalar("any.na",self))
->>>>>>> 09779bb7
 
   def all(self):
     """
     :return: True if every element is True or NA in the column.
     """
-<<<<<<< HEAD
-    return H2OFrame._expr(expr=ExprNode("all",self))._scalar()
-=======
     return bool(self._scalar("all",self))
->>>>>>> 09779bb7
 
   def isnumeric(self):
     """
     :return: True if the column is numeric, otherwise return False
     """
-<<<<<<< HEAD
-    return H2OFrame._expr(expr=ExprNode("is.numeric",self))._scalar()
-=======
     return self._scalar("is.numeric",self)
->>>>>>> 09779bb7
 
   def isstring(self):
     """
     :return: True if the column is a string column, otherwise False (same as ischaracter)
     """
-<<<<<<< HEAD
-    return H2OFrame._expr(expr=ExprNode("is.character",self))._scalar()
-=======
     return self._scalar("is.character",self)
->>>>>>> 09779bb7
 
   def ischaracter(self):
     """
@@ -1035,21 +553,6 @@
     """
     return self.isstring()
 
-<<<<<<< HEAD
-  def remove_vecs(self, cols):
-    """
-    :param cols: Drop these columns.
-    :return: A frame with the columns dropped.
-    """
-    self._eager()
-    is_char = all([isinstance(i,basestring) for i in cols])
-    if is_char:
-      cols = [self._find_idx(col) for col in cols]
-    cols = sorted(cols)
-    return H2OFrame._expr(expr=ExprNode("removeVecs",self,cols))._frame()
-
-=======
->>>>>>> 09779bb7
   def kfold_column(self, n_folds=3, seed=-1):
     """Build a fold assignments column for cross-validation. This call will produce a
     column having the same data layout as the calling object.
@@ -1066,11 +569,7 @@
     -------
       An H2OFrame consisting of 1 column of the fold IDs.
     """
-<<<<<<< HEAD
-    return H2OFrame._expr(expr=ExprNode("kfold_column",self,n_folds,seed))._frame()
-=======
     return self._newExpr("kfold_column",self,n_folds,seed)
->>>>>>> 09779bb7
 
   def modulo_kfold_column(self, n_folds=3):
     """Build a fold assignments column for cross-validation. Rows are assigned a fold
@@ -1084,11 +583,7 @@
 
     :return: An self._newExpr holding a single column of the fold assignments.
     """
-<<<<<<< HEAD
-    return H2OFrame._expr(expr=ExprNode("modulo_kfold_column",self,n_folds))._frame()
-=======
     return self._newExpr("modulo_kfold_column",self,n_folds)
->>>>>>> 09779bb7
 
   def stratified_kfold_column(self, n_folds=3, seed=-1):
     """
@@ -1104,11 +599,7 @@
 
     :return: An self._newExpr holding a single column of the fold assignments.
     """
-<<<<<<< HEAD
-    return H2OFrame._expr(expr=ExprNode("stratified_kfold_column",self,n_folds,seed))._frame()
-=======
     return self._newExpr("stratified_kfold_column",self,n_folds,seed)
->>>>>>> 09779bb7
 
 
   def structure(self):
@@ -1174,117 +665,11 @@
       t_col_list = [[''] if row == [] else row for row in cr]
       return [list(x) for x in zip(*t_col_list)]
 
-<<<<<<< HEAD
-  # Find a named H2OVec and return the zero-based index for it.  Error if name is missing
-  def _find_idx(self,name):
-    self._eager()
-    for i,v in enumerate(self.names):
-      if name == v: return i
-    raise ValueError("Name " + name + " not in Frame")
-
-  def index(self,name):
-    self._eager()
-    return self._find_idx(name)
-
-  def flatten(self):
-    return H2OFrame._expr(expr=ExprNode("flatten",self))._scalar()
-
-  def __getitem__(self, item):
-    """
-    Frame slicing.
-    Supports R-like row and column slicing.
-
-    Examples:
-      fr[0:5,:]          # first 5 rows, all columns
-      fr[fr[0] > 1, :]   # all rows greater than 1 in the first column, all columns
-      fr[[1,5,6]]        # columns 1, 5, and 6
-      fr[0:50, [1,2,3]]  # first 50 rows, columns 1,2, and 3
-
-    :param item: A tuple, a list, a string, or an int.
-                 If a tuple, then this indicates both row and column selection. The tuple
-                 must be exactly length 2.
-                 If a list, then this indicates column selection.
-                 If a int, the this indicates a single column to be retrieved at the index.
-                 If a string, then slice on the column with this name.
-    :return: An H2OFrame.
-    """
-    if isinstance(item, (int,basestring,list)): return H2OFrame._expr(expr=ExprNode("cols",self,item))  # just columns
-    elif isinstance(item, slice):
-      stop = self.ncol
-      if item.stop is not None:
-        stop = min( item.stop, stop )
-      item = slice(item.start,stop)
-      return H2OFrame._expr(expr=ExprNode("cols",self,item))
-    elif isinstance(item, H2OFrame): return H2OFrame._expr(expr=ExprNode("rows",self,item))  # just rows
-    elif isinstance(item, tuple):
-      rows = item[0]
-      cols = item[1]
-      allrows = False
-      allcols = False
-      if isinstance(cols, slice):  allcols = all([a is None for a in [cols.start,cols.step,cols.stop]])
-      if isinstance(rows, slice):  allrows = all([a is None for a in [rows.start,rows.step,rows.stop]])
-
-      if allrows and allcols: return self                                    # fr[:,:]    -> all rows and columns.. return self
-      if allrows: return H2OFrame._expr(expr=ExprNode("cols",self,item[1]))  # fr[:,cols] -> really just a column slice
-      if allcols: return H2OFrame._expr(expr=ExprNode("rows",self,item[0]))  # fr[rows,:] -> really just a row slices
-
-      res = H2OFrame._expr(expr=ExprNode("rows", ExprNode("cols",self,item[1]),item[0]))
-      return res.flatten() if isinstance(item[0], (basestring,int)) and isinstance(item[1],(basestring,int)) else res
-=======
   def flatten(self):
     return self._scalar("flatten",self)
->>>>>>> 09779bb7
 
   def __getitem__(self, item):  ex = self._ex[item]; return H2OFrame(ex) if isinstance(ex,expr.ExprNode) else ex
   def __setitem__(self, b, c):
-<<<<<<< HEAD
-    """
-    Replace a column in an H2OFrame.
-
-    :param b: A 0-based index or a column name.
-    :param c: The vector that 'b' is replaced with.
-    :return: Returns this H2OFrame.
-    """
-    col_expr=None
-    row_expr=None
-    colname=None  # When set, we are doing an append
-
-    if isinstance(b, basestring):  # String column name, could be new or old
-      if b in self.names: col_expr = self.names.index(b)  # Old, update
-      else:
-        col_expr = self.ncol
-        colname = b  # New, append
-    elif isinstance(b, int):    col_expr = b  # Column by number
-    elif isinstance(b, tuple):     # Both row and col specifiers
-      row_expr = b[0]
-      col_expr = b[1]
-      if isinstance(col_expr, basestring):    # Col by name
-        if col_expr not in self.names:  # Append
-          colname = col_expr
-          col_expr = self.ncol
-      elif isinstance(col_expr, slice):    # Col by slice
-        if col_expr.start is None and col_expr.stop is None:
-          col_expr = slice(0,self.ncol)    # Slice of all
-    elif isinstance(b, ExprNode): row_expr = b # Row slicing
-
-    src = float("nan") if c is None else c
-
-    if colname is None:
-      expr = ExprNode(":=",self,src,col_expr,row_expr)
-      expr_id = None
-    else:
-      expr = ExprNode("append",self,src,colname)
-      expr_id = self._id
-    h2o.rapids(ExprNode._collapse_sb(expr._eager()), id=expr_id)
-    self._update()
-
-  def __int__(self):   return int(self._scalar())
-
-  def __float__(self): return self._scalar()
-
-  def __del__(self):
-    if self._id is not None and self._ast is not None: h2o.remove(self)
-=======
     self._ex = self._ex._setitem(b,c) # Update-in-place, but still lazy
 
   def __int__(self):
@@ -1294,41 +679,12 @@
   def __float__(self):
     if self.ncol != 1 or self.nrow != 1: raise ValueError("Not a 1x1 Frame")
     return float(self.flatten())
->>>>>>> 09779bb7
 
   def drop(self, i):
     """
     :param i: Column to drop
     :return: H2OFrame with the column at index i dropped.
     """
-<<<<<<< HEAD
-    if isinstance(i, basestring): i = self._find_idx(i)
-    return H2OFrame._expr(expr=ExprNode("cols", self,-(i+1)))._frame()
-
-  def pop(self,i):
-    """Pop a column out of an H2OFrame.
-
-    Parameters
-    ----------
-      i : int, str
-        The index or name of the column to pop.
-
-    Returns
-    -------
-      H2OFrame containing the popped column.
-    """
-    if isinstance(i, basestring): i=self._find_idx(i)
-    col = H2OFrame._expr(expr=ExprNode("pop",self,i))._frame()
-    self._update()
-    return col
-
-  def __len__(self):
-    """Return number of rows"""
-    return self.nrow
-
-  def quantile(self, prob=None, combine_method="interpolate"):
-    """Compute quantiles over a given H2OFrame.
-=======
     if isinstance(i, basestring): i = self.names.index(i)
     return self._newExpr("cols", self,-(i+1))
 
@@ -1346,7 +702,6 @@
   def quantile(self, prob=None, combine_method="interpolate"):
     """
     Compute quantiles over a given self._newExpr.
->>>>>>> 09779bb7
 
     :param prob: A list of probabilties, default is [0.01,0.1,0.25,0.333,0.5,0.667,0.75,0.9,0.99]. You may provide any sequence of any length.
     :param combine_method: For even samples, how to combine quantiles. Should be one of ["interpolate", "average", "low", "hi"]
@@ -1354,22 +709,14 @@
     """
     if len(self) == 0: return self
     if not prob: prob=[0.01,0.1,0.25,0.333,0.5,0.667,0.75,0.9,0.99]
-<<<<<<< HEAD
-    return H2OFrame._expr(expr=ExprNode("quantile",self,prob,combine_method))._frame()
-=======
     return self._newExpr("quantile",self,prob,combine_method)
->>>>>>> 09779bb7
 
   def cbind(self,data):
     """
     :param data: self._newExpr or H2OVec to cbind to self
     :return: void
     """
-<<<<<<< HEAD
-    return H2OFrame._expr(expr=ExprNode("cbind", self, data))
-=======
     return self._newExpr("cbind", self, data)
->>>>>>> 09779bb7
 
   def rbind(self, data):
     """
@@ -1379,11 +726,7 @@
     :return: self, with data appended (row-wise)
     """
     if not isinstance(data, H2OFrame): raise ValueError("`data` must be an H2OFrame, but got {0}".format(type(data)))
-<<<<<<< HEAD
-    return H2OFrame._expr(expr=ExprNode("rbind", self, data))
-=======
     return self._newExpr("rbind", self, data)
->>>>>>> 09779bb7
 
   def split_frame(self, ratios=None, destination_frames=None, seed=None):
     """
@@ -1458,11 +801,7 @@
     :param fun: Function to execute on each group.  Right now limited to textual Rapids expression
     :return: New frame with 1 row per-group, of results from 'fun'
     """
-<<<<<<< HEAD
-    return H2OFrame._expr(expr=ExprNode("ddply", self, cols, fun))._frame()
-=======
     return self._newExpr("ddply", self, cols, fun)
->>>>>>> 09779bb7
 
   def group_by(self,by,order_by=None):
     """
@@ -1484,11 +823,6 @@
     :param inplace: Impute inplace?
     :return: the imputed frame.
     """
-<<<<<<< HEAD
-    if isinstance(column, basestring): column = self._find_idx(column)
-    if isinstance(by, basestring):     by     = self._find_idx(by)
-    return H2OFrame._expr(expr=ExprNode("h2o.impute", self, column, method, combine_method, by, inplace))._frame()
-=======
     if isinstance(column, basestring): column = self.names.index(column)
     if isinstance(by, basestring):     by     = self.names.index(by)
     ex = expr.ExprNode("h2o.impute", self, column, method, combine_method, by)
@@ -1498,7 +832,6 @@
     if not inplace: return H2OFrame(ex)
     self._ex = ex
     return self
->>>>>>> 09779bb7
 
   def merge(self, other, allLeft=True, allRite=False):
     """
@@ -1509,11 +842,7 @@
     :param allRite: If true, include all rows from the right/other frame
     :return: Original self frame enhanced with merged columns and rows
     """
-<<<<<<< HEAD
-    return H2OFrame._expr(expr=ExprNode("merge", self, other, allLeft, allRite))._frame()
-=======
     return self._newExpr("merge", self, other, allLeft, allRite)
->>>>>>> 09779bb7
 
   def insert_missing_values(self, fraction=0.1, seed=None):
     """
@@ -1541,52 +870,32 @@
     """
     :return: The minimum value of all frame entries
     """
-<<<<<<< HEAD
-    return H2OFrame._expr(expr=ExprNode("min", self))._scalar()
-=======
     return self._scalar("min", self)
->>>>>>> 09779bb7
 
   def max(self):
     """
     :return: The maximum value of all frame entries
     """
-<<<<<<< HEAD
-    return H2OFrame._expr(expr=ExprNode("max", self))._scalar()
-=======
     return self._scalar("max", self)
->>>>>>> 09779bb7
 
   def sum(self, na_rm=False):
     """
     :return: The sum of all frame entries
     """
-<<<<<<< HEAD
-    return H2OFrame._expr(expr=ExprNode("sumNA" if na_rm else "sum", self))._scalar()
-=======
     return self._scalar("sumNA" if na_rm else "sum", self)
->>>>>>> 09779bb7
 
   def mean(self,na_rm=False):
     """
     :param na_rm: True or False to remove NAs from computation.
     :return: The mean of the column.
     """
-<<<<<<< HEAD
-    return H2OFrame._expr(expr=ExprNode("mean", self, na_rm))._scalar()
-=======
     return self._scalar("mean", self, na_rm)
->>>>>>> 09779bb7
 
   def median(self, na_rm=False):
     """
     :return: Median of this column.
     """
-<<<<<<< HEAD
-    return H2OFrame._expr(expr=ExprNode("median", self, na_rm))._scalar()
-=======
     return self._scalar("median", self, na_rm)
->>>>>>> 09779bb7
 
   def var(self,y=None,use="everything"):
     """
@@ -1594,66 +903,40 @@
     :return: The covariance matrix of the columns in this H2OFrame if y is
              given, or a eagerly computed scalar if y is not given.
     """
-<<<<<<< HEAD
-    fr = H2OFrame._expr(expr=ExprNode("var",self,self if y is None else y,use))
-    if self.ncol==1: return fr._scalar()
-    return fr._frame()
-=======
     if y is None: y = self
     if self.nrow==1 or (self.ncol==1 and y.ncol==1): return self._scalar("var",self,y,use)
     return self._newExpr("var",self,y,use)
->>>>>>> 09779bb7
 
   def sd(self):
     """
     :param na_rm: True or False to remove NAs from computation.
     :return: Standard deviation of the H2OVec elements.
     """
-<<<<<<< HEAD
-    return H2OFrame._expr(expr=ExprNode("sd", self))._scalar()
-=======
     return self._scalar("sd", self)
->>>>>>> 09779bb7
 
   def asfactor(self):
     """
     :return: A lazy Expr representing this vec converted to a factor
     """
-<<<<<<< HEAD
-    return H2OFrame._expr(expr=ExprNode("as.factor",self))._frame()
-=======
     return self._newExpr("as.factor",self)
->>>>>>> 09779bb7
 
   def isfactor(self):
     """
     :return: A Expr representing the truth of whether or not this vec is a factor.
     """
-<<<<<<< HEAD
-    return H2OFrame._expr(expr=ExprNode("is.factor", self))._scalar()
-=======
     return self._scalar("is.factor", self)
->>>>>>> 09779bb7
 
   def anyfactor(self):
     """
     :return: Whether or not the frame has any factor columns
     """
-<<<<<<< HEAD
-    return H2OFrame._expr(expr=ExprNode("any.factor", self))._scalar()
-=======
     return self._scalar("any.factor", self)
->>>>>>> 09779bb7
 
   def transpose(self):
     """
     :return: The transpose of the self._newExpr.
     """
-<<<<<<< HEAD
-    return H2OFrame._expr(expr=ExprNode("t", self))
-=======
     return self._newExpr("t", self)
->>>>>>> 09779bb7
 
   def strsplit(self, pattern):
     """
@@ -1666,11 +949,7 @@
 
     :return: H2OFrame
     """
-<<<<<<< HEAD
-    return H2OFrame._expr(expr=ExprNode("strsplit", self, pattern))
-=======
     return self._newExpr("strsplit", self, pattern)
->>>>>>> 09779bb7
 
   def countmatches(self, pattern):
     """
@@ -1683,22 +962,14 @@
 
     :return: H2OFrame
     """
-<<<<<<< HEAD
-    return H2OFrame._expr(expr=ExprNode("countmatches", self, pattern))
-=======
     return self._newExpr("countmatches", self, pattern)
->>>>>>> 09779bb7
 
   def trim(self):
     """
     Trim the edge-spaces in a column of strings (only operates on frame with one column)
     :return: H2OFrame
     """
-<<<<<<< HEAD
-    return H2OFrame._expr(expr=ExprNode("trim", self))
-=======
     return self._newExpr("trim", self)
->>>>>>> 09779bb7
 
   def length(self):
     """
@@ -1706,11 +977,7 @@
 
     :return: H2OFrame
     """
-<<<<<<< HEAD
-    return H2OFrame._expr(expr=ExprNode("length", self))
-=======
     return self._newExpr("length", self)
->>>>>>> 09779bb7
 
 
   def table(self, data2=None):
@@ -1722,11 +989,7 @@
 
     :return: An self._newExpr of the counts at each combination of factor levels
     """
-<<<<<<< HEAD
-    return H2OFrame._expr(expr=ExprNode("table",self,data2) if data2 is not None else ExprNode("table",self))
-=======
     return self._newExpr("table",self,data2) if data2 is not None else self._newExpr("table",self)
->>>>>>> 09779bb7
 
   def hist(self, breaks="Sturges", plot=True, **kwargs):
     """
@@ -1736,11 +999,7 @@
     :param plot: A logical value indicating whether or not a plot should be generated (default is TRUE).
     :return: if plot is True, then return None, else, an self._newExpr with these columns: breaks, counts, mids_true, mids, and density
     """
-<<<<<<< HEAD
-    frame = H2OFrame._expr(expr=ExprNode("hist", self, breaks))._frame()
-=======
     frame = self._newExpr("hist", self, breaks)
->>>>>>> 09779bb7
     total = frame["counts"].sum(True)
     densities = [(frame[i,"counts"]/total)*(1/(frame[i,"breaks"]-frame[i-1,"breaks"])) for i in range(1,frame["counts"].nrow)]
     densities.insert(0,0)
@@ -1789,11 +1048,7 @@
 
     :return: H2OFrame
     """
-<<<<<<< HEAD
-    return H2OFrame._expr(expr=ExprNode("replacefirst", self, pattern, replacement, ignore_case))
-=======
     return self._newExpr("replacefirst", self, pattern, replacement, ignore_case)
->>>>>>> 09779bb7
 
   def gsub(self, pattern, replacement, ignore_case=False):
     """
@@ -1804,11 +1059,7 @@
     :param ignore_case:
     :return: H2OFrame
     """
-<<<<<<< HEAD
-    return H2OFrame._expr(expr=ExprNode("replaceall", self, pattern, replacement, ignore_case))
-=======
     return self._newExpr("replaceall", self, pattern, replacement, ignore_case)
->>>>>>> 09779bb7
 
   def interaction(self, factors, pairwise, max_factors, min_occurrence, destination_frame=None):
     """
@@ -1831,22 +1082,14 @@
     Translate characters from lower to upper case for a particular column
     :return: H2OFrame
     """
-<<<<<<< HEAD
-    return H2OFrame._expr(expr=ExprNode("toupper", self))
-=======
     return self._newExpr("toupper", self)
->>>>>>> 09779bb7
 
   def tolower(self):
     """
     Translate characters from upper to lower case for a particular column
     :return: H2OFrame
     """
-<<<<<<< HEAD
-    return H2OFrame._expr(expr=ExprNode("tolower", self))
-=======
     return self._newExpr("tolower", self)
->>>>>>> 09779bb7
 
   def rep_len(self, length_out):
     """
@@ -1855,11 +1098,7 @@
     :param length_out: the number of columns of the resulting self._newExpr
     :return: an self._newExpr
     """
-<<<<<<< HEAD
-    return H2OFrame._expr(expr=ExprNode("rep_len", self, length_out))
-=======
     return self._newExpr("rep_len", self, length_out)
->>>>>>> 09779bb7
 
   def scale(self, center=True, scale=True):
     """
@@ -1869,144 +1108,88 @@
     :param center: either a ‘logical’ value or numeric list of length equal to the number of columns of the self._newExpr
     :param scale: either a ‘logical’ value or numeric list of length equal to the number of columns of self._newExpr.
     """
-<<<<<<< HEAD
-    return H2OFrame._expr(expr=ExprNode("scale", self, center, scale))
-=======
     return self._newExpr("scale", self, center, scale)
->>>>>>> 09779bb7
 
   def signif(self, digits=6):
     """
     :param digits:
     :return: The rounded values in the self._newExpr to the specified number of significant digits.
     """
-<<<<<<< HEAD
-    return H2OFrame._expr(expr=ExprNode("signif", self, digits))
-=======
     return self._newExpr("signif", self, digits)
->>>>>>> 09779bb7
 
   def round(self, digits=0):
     """
     :param digits:
     :return: The rounded values in the self._newExpr to the specified number of decimal digits.
     """
-<<<<<<< HEAD
-    return H2OFrame._expr(expr=ExprNode("round", self, digits))
-=======
     return self._newExpr("round", self, digits)
->>>>>>> 09779bb7
 
   def asnumeric(self):
     """
     :return: A frame with factor columns converted to numbers (numeric columns untouched).
     """
-<<<<<<< HEAD
-    return H2OFrame._expr(expr=ExprNode("as.numeric", self))
-=======
     return self._newExpr("as.numeric", self)
->>>>>>> 09779bb7
 
   def ascharacter(self):
     """
     :return: A lazy Expr representing this vec converted to characters
     """
-<<<<<<< HEAD
-    return H2OFrame._expr(expr=ExprNode("as.character", self))
-=======
     return self._newExpr("as.character", self)
->>>>>>> 09779bb7
 
   def na_omit(self):
     """
     :return: Removes rows with NAs
     """
-<<<<<<< HEAD
-    return H2OFrame._expr(expr=ExprNode("na.omit", self))._frame()
-=======
     return self._newExpr("na.omit", self)
->>>>>>> 09779bb7
 
   def isna(self):
     """
     :return: Returns a new boolean H2OVec.
     """
-<<<<<<< HEAD
-    return H2OFrame._expr(expr=ExprNode("is.na", self))
-=======
     return self._newExpr("is.na", self)
->>>>>>> 09779bb7
 
   def year(self):
     """
     :return: Returns a new year column from a msec-since-Epoch column
     """
-<<<<<<< HEAD
-    return H2OFrame._expr(expr=ExprNode("year", self))
-=======
     return self._newExpr("year", self)
->>>>>>> 09779bb7
 
   def month(self):
     """
     :return: Returns a new month column from a msec-since-Epoch column
     """
-<<<<<<< HEAD
-    return H2OFrame._expr(expr=ExprNode("month", self))
-=======
     return self._newExpr("month", self)
->>>>>>> 09779bb7
 
   def week(self):
     """
     :return: Returns a new week column from a msec-since-Epoch column
     """
-<<<<<<< HEAD
-    return H2OFrame._expr(expr=ExprNode("week", self))
-=======
     return self._newExpr("week", self)
->>>>>>> 09779bb7
 
   def day(self):
     """
     :return: Returns a new day column from a msec-since-Epoch column
     """
-<<<<<<< HEAD
-    return H2OFrame._expr(expr=ExprNode("day", self))
-=======
     return self._newExpr("day", self)
->>>>>>> 09779bb7
 
   def dayOfWeek(self):
     """
     :return: Returns a new Day-of-Week column from a msec-since-Epoch column
     """
-<<<<<<< HEAD
-    return H2OFrame._expr(expr=ExprNode("dayOfWeek", self))
-=======
     return self._newExpr("dayOfWeek", self)
->>>>>>> 09779bb7
 
   def hour(self):
     """
     :return: Returns a new Hour-of-Day column from a msec-since-Epoch column
     """
-<<<<<<< HEAD
-    return H2OFrame._expr(expr=ExprNode("hour", self))
-=======
     return self._newExpr("hour", self)
->>>>>>> 09779bb7
 
   def runif(self, seed=None):
     """
     :param seed: A random seed. If None, then one will be generated.
     :return: A new H2OVec filled with doubles sampled uniformly from [0,1).
     """
-<<<<<<< HEAD
-    return H2OFrame._expr(expr=ExprNode("h2o.runif", self, -1 if seed is None else seed))
-=======
     return self._newExpr("h2o.runif", self, -1 if seed is None else seed)
->>>>>>> 09779bb7
 
   def stratified_split(self,test_frac=0.2,seed=-1):
     """
@@ -2034,11 +1217,7 @@
       >>> train["response"].table()["Count"] / train["response"].table()["Count"].sum()
       >>> test["response"].table()["Count"] / test["response"].table()["Count"].sum()
     """
-<<<<<<< HEAD
-    return H2OFrame._expr(expr=ExprNode('h2o.random_stratified_split', self, test_frac, seed))._frame()
-=======
     return self._newExpr('h2o.random_stratified_split', self, test_frac, seed)
->>>>>>> 09779bb7
 
   def match(self, table, nomatch=0):
     """
@@ -2049,11 +1228,7 @@
 
     :return: H2OFrame of one boolean column
     """
-<<<<<<< HEAD
-    return H2OFrame._expr(expr=ExprNode("match", self, table, nomatch, None))
-=======
     return self._newExpr("match", self, table, nomatch, None)
->>>>>>> 09779bb7
 
   def cut(self, breaks, labels=None, include_lowest=False, right=True, dig_lab=3):
     """
@@ -2065,9 +1240,6 @@
     :param dig_lab: Number of digits following the decimal point to consider.
     :return: A factor column.
     """
-<<<<<<< HEAD
-    return H2OFrame._expr(expr=ExprNode("cut",self,breaks,labels,include_lowest,right,dig_lab))
-=======
     return self._newExpr("cut",self,breaks,labels,include_lowest,right,dig_lab)
 
   def which(self):
@@ -2091,7 +1263,6 @@
     :return: A H2OFrame
     """
     return self._newExpr("ifelse",self,yes,no)
->>>>>>> 09779bb7
 
   def apply(self, fun=None, axis=0):
     """
@@ -2107,149 +1278,6 @@
       raise ValueError("No function to apply.")
     if isinstance(fun, type(lambda:0)) and fun.__name__ == (lambda:0).__name__:  # have lambda
       res = _bytecode_decompile_lambda(fun.func_code)
-<<<<<<< HEAD
-      return H2OFrame._expr(expr=ExprNode("apply",self, 1+(axis==0),*res))
-    else:
-      raise ValueError("unimpl: not a lambda")
-
-  # flow-coding result methods
-  def _scalar(self):
-    self._eager(scalar=True)  # scalar should be stashed into self._data
-    if self._data is None:
-      res = self.as_data_frame(use_pandas=False)[0][1:]
-      if len(res)==1: return H2OFrame._get_scalar(res[0])
-      else:
-        return [H2OFrame._get_scalar(r) for r in res]
-    else:
-      return H2OFrame._get_scalar(self._data)
-
-  @staticmethod
-  def _get_scalar(res):
-    if res == '' or res=="NaN": return float("nan")
-    if res == "TRUE": return True
-    if res == "FALSE":return False
-    try:    return float(res)
-    except: return res
-
-  def _frame(self):  # force an eval on the frame and return it
-    self._eager()
-    return self
-
-  ##### WARNING: MAGIC REF COUNTING CODE BELOW.
-  #####          CHANGE AT YOUR OWN RISK.
-  ##### ALSO:    DO NOT ADD METHODS BELOW THIS LINE (pretty please)
-  def _eager(self, top=True, scalar=False):
-    if self._id is None:
-      # top-level call to execute all subparts of self._ast
-      sb = self._ast._eager()
-      if top:
-        self._id = None if scalar else _py_tmp_key()
-        res = h2o.rapids(ExprNode._collapse_sb(sb), self._id)
-        if 'scalar' in res or "string" in res:
-          self._data = res['scalar'] if "scalar" in res else res["string"]
-          sb = [str(self._data)]
-        elif scalar:
-          pass  # expected a scalar result, but got a key'd thing, let caller handle
-        else:
-          sb = [self._id," "]
-          self._update()   # fill out _nrows, _ncols, _col_names, _computed
-      return sb
-
-  def _do_it(self,sb):
-    # this method is only ever called from ExprNode._do_it
-    # it's the "long" way 'round the mutual recursion from ExprNode to H2OFrame
-    #
-    #  Here's a diagram that illustrates the call order:
-    #
-    #           H2OFrame:                   ExprNode:
-    #               _eager ---------------->  _eager
-    #
-    #                 ^^                       ^^ ||
-    #                 ||                       || \/
-    #
-    #               _do_it <----------------  _do_it
-    #
-    #  the "long" path:
-    #     pending exprs in DAG with exterior refs must be saved (refs >= magic count)
-    #
-    if self._id is not None:
-      if self.dim == [1,1]:
-        sb += [str(self._scalar()), " "]   # inline 1x1 H2OFrame here
-      else:                 sb += [self._id+" "]
-    else:              sb += self._eager(True) if (len(gc.get_referrers(self)) >= H2OFrame.MAGIC_REF_COUNT) else self._eager(False)
-
-  def _update(self):
-    self._cache.flush().fill(self._id)
-  #### DO NOT ADD ANY MEMBER METHODS HERE ####
-
-
-class H2OCache(object):
-  def __init__(self):
-    self._nrows = None
-    self._ncols = None
-    self._types = None  # col types
-    self._names = None  # col names
-    self._data  = None  # ordered dict of cached rows
-    self._l     = 0     # nrows cached
-
-  def __len__(self):
-    return self._l
-
-  def fill(self, frame_id, nrows=10):
-    nrows = max(nrows, 10)
-    if self._data is not None:
-      if nrows <= len(self):
-        return
-    res = h2o.H2OConnection.get_json("Frames/"+urllib.quote(frame_id), row_count=nrows)["frames"][0]
-    self._l     = nrows
-    self._nrows = res["rows"]
-    self._ncols = res["total_column_count"]
-    self._names = [c["label"] for c in res["columns"]]
-    self._types = dict(zip(self._names,[c["type"] for c in res["columns"]]))
-    self._fill_data(res)
-
-  def _fill_data(self, json):
-    self._data = collections.OrderedDict()
-    for c in json["columns"]:
-      c.pop('__meta')              # Redundant description ColV3
-      c.pop('domain_cardinality')  # Same as len(c['domain'])
-      sdata = c.pop('string_data')
-      if sdata: c['data'] = sdata  # Only use data field; may contain either [str] or [real]
-      # Data (not string) columns should not have a string in them.  However,
-      # our NaNs are encoded as string literals "NaN" as opposed to the bare
-      # token NaN, so the default python json decoder does not convert them
-      # to math.nan.  Do that now.
-      else: c['data'] = [float('nan') if x=="NaN" else x for x in c['data']]
-      self._data[c.pop('label')] = c["data"]  # Label used as the Key
-
-  def _tabulate(self,frame_id,tablefmt,rollups):
-    """Pretty tabulated string of all the cached data, and column names"""
-    if not isinstance(self._data,dict):  return str(self._data)  # Scalars print normally
-    # Pretty print cached data
-    d = collections.OrderedDict()
-    # If also printing the rollup stats, build a full row-header
-    if rollups:
-      col = self._data.itervalues().next() # Get a sample column
-      lrows = len(col['data'])  # Cached rows being displayed
-      d[""] = ["type", "mins", "mean", "maxs", "sigma", "zeros", "missing"]+map(str,range(lrows))
-    # For all columns...
-    for k,v in self._data.iteritems():
-      x = v         # Data to display
-      # domain = v['domain']   # Map to cat strings as needed
-      # if domain:
-      #   x = ["" if math.isnan(idx) else domain[int(idx)] for idx in x]
-      if rollups:            # Rollups, if requested
-        mins = v['mins'][0] if v['mins'] else None
-        maxs = v['maxs'][0] if v['maxs'] else None
-        x = [v['type'],mins,v['mean'],maxs,v['sigma'],v['zero_count'],v['missing_count']]+x
-      d[k] = x               # Insert into ordered-dict
-    return tabulate.tabulate(d,headers="keys",tablefmt=tablefmt)
-
-  def flush(self):
-    self.__dict__ = H2OCache().__dict__.copy()
-    return self
-
-=======
       return self._newExpr("apply",self, 1+(axis==0),*res)
     else:
       raise ValueError("unimpl: not a lambda")
@@ -2258,7 +1286,6 @@
   def temp_ctr():
     global _id_ctr
     return _id_ctr
->>>>>>> 09779bb7
 
 # private static methods
 _id_ctr = 0
@@ -2266,10 +1293,7 @@
   global _id_ctr
   _id_ctr=_id_ctr+1
   return "py_" + str(_id_ctr)
-<<<<<<< HEAD
-=======
-
->>>>>>> 09779bb7
+
 def _gen_header(cols): return ["C" + str(c) for c in range(1, cols + 1, 1)]
 def _check_lists_of_lists(python_obj):
   # all items in the list must be a list too
